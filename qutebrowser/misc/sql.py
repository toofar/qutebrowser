# vim: ft=python fileencoding=utf-8 sts=4 sw=4 et:

# Copyright 2016-2021 Ryan Roden-Corrent (rcorre) <ryan@rcorre.net>
#
# This file is part of qutebrowser.
#
# qutebrowser is free software: you can redistribute it and/or modify
# it under the terms of the GNU General Public License as published by
# the Free Software Foundation, either version 3 of the License, or
# (at your option) any later version.
#
# qutebrowser is distributed in the hope that it will be useful,
# but WITHOUT ANY WARRANTY; without even the implied warranty of
# MERCHANTABILITY or FITNESS FOR A PARTICULAR PURPOSE.  See the
# GNU General Public License for more details.
#
# You should have received a copy of the GNU General Public License
# along with qutebrowser.  If not, see <https://www.gnu.org/licenses/>.

"""Provides access to sqlite databases."""

import collections
import contextlib
import dataclasses
import types
from typing import Any, Dict, Iterator, List, Mapping, MutableSequence, Optional, Type

from PyQt5.QtCore import QObject, pyqtSignal
from PyQt5.QtSql import QSqlDatabase, QSqlError, QSqlQuery

from qutebrowser.qt import sip
from qutebrowser.utils import debug, log


@dataclasses.dataclass
class UserVersion:

    """The version of data stored in the history database.

    When we originally started using user_version, we only used it to signify that the
    completion database should be regenerated. However, sometimes there are
    backwards-incompatible changes.

    Instead, we now (ab)use the fact that the user_version in sqlite is a 32-bit integer
    to store both a major and a minor part. If only the minor part changed, we can deal
    with it (there are only new URLs to clean up or somesuch). If the major part
    changed, there are backwards-incompatible changes in how the database works, so
    newer databases are not compatible with older qutebrowser versions.
    """

    major: int
    minor: int

    @classmethod
    def from_int(cls, num: int) -> 'UserVersion':
        """Parse a number from sqlite into a major/minor user version."""
        assert 0 <= num <= 0x7FFF_FFFF, num  # signed integer, but shouldn't be negative
        major = (num & 0x7FFF_0000) >> 16
        minor = num & 0x0000_FFFF
        return cls(major, minor)

    def to_int(self) -> int:
        """Get a sqlite integer from a major/minor user version."""
        assert 0 <= self.major <= 0x7FFF  # signed integer
        assert 0 <= self.minor <= 0xFFFF
        return self.major << 16 | self.minor

    def __str__(self) -> str:
        return f'{self.major}.{self.minor}'


class SqliteErrorCode:

    """Error codes as used by sqlite.

    See https://sqlite.org/rescode.html - note we only define the codes we use
    in qutebrowser here.
    """

    ERROR = '1'  # generic error code
    BUSY = '5'  # database is locked
    READONLY = '8'  # attempt to write a readonly database
    IOERR = '10'  # disk I/O error
    CORRUPT = '11'  # database disk image is malformed
    FULL = '13'  # database or disk is full
    CANTOPEN = '14'  # unable to open database file
    PROTOCOL = '15'  # locking protocol error
    CONSTRAINT = '19'  # UNIQUE constraint failed
    NOTADB = '26'  # file is not a database


class Error(Exception):

    """Base class for all SQL related errors."""

    def __init__(self, msg: str, error: Optional[QSqlError] = None) -> None:
        super().__init__(msg)
        self.error = error

    def text(self) -> str:
        """Get a short text description of the error.

        This is a string suitable to show to the user as error message.
        """
        if self.error is None:
            return str(self)
        else:
            return self.error.databaseText()


class KnownError(Error):

    """Raised on an error interacting with the SQL database.

    This is raised in conditions resulting from the environment (like a full
    disk or I/O errors), where qutebrowser isn't to blame.
    """


class BugError(Error):

    """Raised on an error interacting with the SQL database.

    This is raised for errors resulting from a qutebrowser bug.
    """


def raise_sqlite_error(msg: str, error: QSqlError) -> None:
    """Raise either a BugError or KnownError."""
    error_code = error.nativeErrorCode()
    database_text = error.databaseText()
    driver_text = error.driverText()

    log.sql.debug("SQL error:")
    log.sql.debug(f"type: {debug.qenum_key(QSqlError, error.type())}")
    log.sql.debug(f"database text: {database_text}")
    log.sql.debug(f"driver text: {driver_text}")
    log.sql.debug(f"error code: {error_code}")

    known_errors = [
        SqliteErrorCode.BUSY,
        SqliteErrorCode.READONLY,
        SqliteErrorCode.IOERR,
        SqliteErrorCode.CORRUPT,
        SqliteErrorCode.FULL,
        SqliteErrorCode.CANTOPEN,
        SqliteErrorCode.PROTOCOL,
        SqliteErrorCode.NOTADB,
    ]

    # https://github.com/qutebrowser/qutebrowser/issues/4681
    # If the query we built was too long
    too_long_err = (
        error_code == SqliteErrorCode.ERROR and
        (database_text.startswith("Expression tree is too large") or
         database_text in ["too many SQL variables",
                           "LIKE or GLOB pattern too complex"]))

    if error_code in known_errors or too_long_err:
        raise KnownError(msg, error)

    raise BugError(msg, error)


class Database:

    """A wrapper over a QSqlDatabase connection."""

    _USER_VERSION = UserVersion(0, 4)  # The current / newest user version

    def __init__(self, path: str) -> None:
        if QSqlDatabase.database(path).isValid():
            raise BugError(f'A connection to the database at "{path}" already exists')

        self._path = path
        database = QSqlDatabase.addDatabase('QSQLITE', path)
        if not database.isValid():
            raise KnownError('Failed to add database. Are sqlite and Qt sqlite '
                             'support installed?')
        database.setDatabaseName(path)
        if not database.open():
            error = database.lastError()
            msg = f"Failed to open sqlite database at {path}: {error.text()}"
            raise_sqlite_error(msg, error)

        version_int = self.query('pragma user_version').run().value()
        self._user_version = UserVersion.from_int(version_int)

        if self._user_version.major > self._USER_VERSION.major:
            raise KnownError(
                "Database is too new for this qutebrowser version (database version "
                f"{self._user_version}, but {self._USER_VERSION.major}.x is supported)")

        if self.user_version_changed():
            # Enable write-ahead-logging and reduce disk write frequency
            # see https://sqlite.org/pragma.html and issues #2930 and #3507
            #
            # We might already have done this (without a migration) in earlier versions,
            # but as those are idempotent, let's make sure we run them once again.
            self.query("PRAGMA journal_mode=WAL").run()
            self.query("PRAGMA synchronous=NORMAL").run()

    def qt_database(self) -> QSqlDatabase:
        """Return the wrapped QSqlDatabase instance."""
        database = QSqlDatabase.database(self._path, open=True)
        if not database.isValid():
            raise BugError('Failed to get connection. Did you close() this Database '
                           'instance?')
        return database

    def query(self, querystr: str, forward_only: bool = True) -> 'Query':
        """Return a Query instance linked to this Database."""
        return Query(self, querystr, forward_only)

    def table(self, name: str, fields: List[str],
              constraints: Optional[Dict[str, str]] = None,
              parent: Optional[QObject] = None) -> 'SqlTable':
        """Return a SqlTable instance linked to this Database."""
        return SqlTable(self, name, fields, constraints, parent)

    def user_version_changed(self) -> bool:
        """Whether the version stored in the database differs from the current one."""
        return self._user_version != self._USER_VERSION

    def upgrade_user_version(self) -> None:
        """Upgrade the user version to the latest version.

        This method should be called once all required operations to migrate from one
        version to another have been run.
        """
        log.sql.debug(f"Migrating from version {self._user_version} "
                      f"to {self._USER_VERSION}")
        self.query(f'PRAGMA user_version = {self._USER_VERSION.to_int()}').run()
        self._user_version = self._USER_VERSION

    def close(self) -> None:
        """Close the SQL connection."""
        database = self.qt_database()
        database.close()
        sip.delete(database)
        QSqlDatabase.removeDatabase(self._path)

    def transaction(self) -> 'Transaction':
        """Return a Transaction object linked to this Database."""
        return Transaction(self)


class Transaction(contextlib.AbstractContextManager):  # type: ignore[type-arg]

    """A Database transaction that can be used as a context manager."""

    def __init__(self, database: Database) -> None:
        self._database = database

    def __enter__(self) -> None:
        log.sql.debug('Starting a transaction')
        db = self._database.qt_database()
        ok = db.transaction()
        if not ok:
            error = db.lastError()
            msg = f'Failed to start a transaction: "{error.text()}"'
            raise_sqlite_error(msg, error)

    def __exit__(self,
                 _exc_type: Optional[Type[BaseException]],
                 exc_val: Optional[BaseException],
                 _exc_tb: Optional[types.TracebackType]) -> None:
        db = self._database.qt_database()
        if exc_val:
            log.sql.debug('Rolling back a transaction')
            db.rollback()
        else:
            log.sql.debug('Committing a transaction')
            ok = db.commit()
            if not ok:
                error = db.lastError()
                msg = f'Failed to commit a transaction: "{error.text()}"'
                raise_sqlite_error(msg, error)


class Query:

    """A prepared SQL query."""

    def __init__(self, database: Database, querystr: str,
                 forward_only: bool = True) -> None:
        """Prepare a new SQL query.

        Args:
            database: The Database object on which to operate.
            querystr: String to prepare query from.
            forward_only: Optimization for queries that will only step forward.
                          Must be false for completion queries.
        """
        self._database = database
        self.query = QSqlQuery(database.qt_database())

        log.sql.vdebug(f'Preparing: {querystr}')  # type: ignore[attr-defined]
        ok = self.query.prepare(querystr)
        self._check_ok('prepare', ok)
        self.query.setForwardOnly(forward_only)

    def __iter__(self) -> Iterator[Any]:
        if not self.query.isActive():
            raise BugError("Cannot iterate inactive query")
        rec = self.query.record()
        fields = [rec.fieldName(i) for i in range(rec.count())]
        rowtype = collections.namedtuple(  # type: ignore[misc]
            'ResultRow', fields)

        while self.query.next():
            rec = self.query.record()
            yield rowtype(*[rec.value(i) for i in range(rec.count())])

    def _check_ok(self, step: str, ok: bool) -> None:
        if not ok:
            query = self.query.lastQuery()
            error = self.query.lastError()
            msg = f'Failed to {step} query "{query}": "{error.text()}"'
            raise_sqlite_error(msg, error)

    def _bind_values(self, values: Mapping[str, Any]) -> Dict[str, Any]:
        for key, val in values.items():
            self.query.bindValue(f':{key}', val)

        bound_values = self.bound_values()
        if None in bound_values.values():
            raise BugError("Missing bound values!")

        return bound_values

    def run(self, **values: Any) -> 'Query':
        """Execute the prepared query."""
        log.sql.debug(self.query.lastQuery())

        bound_values = self._bind_values(values)
        if bound_values:
            log.sql.debug(f'    {bound_values}')

        ok = self.query.exec()
        self._check_ok('exec', ok)

        return self

    def run_batch(self, values: Mapping[str, MutableSequence[Any]]) -> None:
        """Execute the query in batch mode."""
        log.sql.debug(f'Running SQL query (batch): "{self.query.lastQuery()}"')

        self._bind_values(values)

        db = self._database.qt_database()
        ok = db.transaction()
        self._check_ok('transaction', ok)

        ok = self.query.execBatch()
        try:
            self._check_ok('execBatch', ok)
        except Error:
            # Not checking the return value here, as we're failing anyways...
            db.rollback()
            raise

        ok = db.commit()
        self._check_ok('commit', ok)

    def value(self) -> Any:
        """Return the result of a single-value query (e.g. an EXISTS)."""
        if not self.query.next():
            raise BugError("No result for single-result query")
        return self.query.record().value(0)

    def rows_affected(self) -> int:
        """Return how many rows were affected by a non-SELECT query."""
        assert not self.query.isSelect(), self
        assert self.query.isActive(), self
        rows = self.query.numRowsAffected()
        assert rows != -1
        return rows

    def bound_values(self) -> Dict[str, Any]:
        return self.query.boundValues()


class SqlTable(QObject):

    """Interface to a SQL table.

    Attributes:
        _name: Name of the SQL table this wraps.
        database: The Database to which this table belongs.

    Signals:
        changed: Emitted when the table is modified.
    """

    changed = pyqtSignal()
    database: Database

    def __init__(self, database: Database, name: str, fields: List[str],
                 constraints: Optional[Dict[str, str]] = None,
                 parent: Optional[QObject] = None) -> None:
        """Wrapper over a table in the SQL database.

        Args:
            database: The Database to which this table belongs.
            name: Name of the table.
            fields: A list of field names.
            constraints: A dict mapping field names to constraint strings.
        """
        super().__init__(parent)
        self._name = name
        self.database = database
        self._create_table(fields, constraints)

    def _create_table(self, fields: List[str], constraints: Optional[Dict[str, str]],
                      *, force: bool = False) -> None:
        """Create the table if the database is uninitialized.

        If the table already exists, this does nothing (except with force=True), so it
        can e.g. be called on every user_version change.
        """
        if not self.database.user_version_changed() and not force:
            return

        constraints = constraints or {}
        column_defs = [f'{field} {constraints.get(field, "")}'
                       for field in fields]
        q = self.database.query(
            f"CREATE TABLE IF NOT EXISTS {self._name} ({', '.join(column_defs)})"
        )
        q.run()

    def create_index(self, name: str, field: str) -> None:
        """Create an index over this table if the database is uninitialized.

        Args:
            name: Name of the index, should be unique.
            field: Name of the field to index.
        """
        if not self.database.user_version_changed():
            return

        q = self.database.query(
            f"CREATE INDEX IF NOT EXISTS {name} ON {self._name} ({field})"
        )
        q.run()

    def __iter__(self) -> Iterator[Any]:
        """Iterate rows in the table."""
        q = self.database.query(f"SELECT * FROM {self._name}")
        q.run()
        return iter(q)

    def contains_query(self, field: str) -> Query:
        """Return a prepared query that checks for the existence of an item.

        Args:
            field: Field to match.
        """
        return self.database.query(
            f"SELECT EXISTS(SELECT * FROM {self._name} WHERE {field} = :val)"
        )

    def __len__(self) -> int:
        """Return the count of rows in the table."""
        q = self.database.query(f"SELECT count(*) FROM {self._name}")
        q.run()
        return q.value()

    def __bool__(self) -> bool:
        """Check whether there's any data in the table."""
        q = self.database.query(f"SELECT 1 FROM {self._name} LIMIT 1")
        q.run()
        return q.query.next()

    def delete(self, field: str, value: Any) -> None:
        """Remove all rows for which `field` equals `value`.

        Args:
            field: Field to use as the key.
            value: Key value to delete.
        """
        q = self.database.query(f"DELETE FROM {self._name} where {field} = :val")
        q.run(val=value)
        if not q.rows_affected():
            raise KeyError('No row with {field} = "{value}"')
        self.changed.emit()

    def _insert_query(self, values: Mapping[str, Any], replace: bool) -> Query:
        params = ', '.join(f':{key}' for key in values)
        columns = ', '.join(values)
        verb = "REPLACE" if replace else "INSERT"
        return self.database.query(
            f"{verb} INTO {self._name} ({columns}) values({params})"
        )

    def insert(self, values: Mapping[str, Any], replace: bool = False) -> None:
        """Append a row to the table.

        Args:
            values: A dict with a value to insert for each field name.
            replace: If set, replace existing values.
        """
        q = self._insert_query(values, replace)
        q.run(**values)
        self.changed.emit()

    def insert_batch(self, values: Mapping[str, MutableSequence[Any]],
                     replace: bool = False) -> None:
        """Performantly append multiple rows to the table.

        Args:
            values: A dict with a list of values to insert for each field name.
            replace: If true, overwrite rows with a primary key match.
        """
        q = self._insert_query(values, replace)
        q.run_batch(values)
        self.changed.emit()

<<<<<<< HEAD
    def _update_query(self, filter_values, new_values):
        assignments = ', '.join(
            '{key} = :new{key}'.format(key=key) for key in new_values)
        tests = ' AND '.join(
            '{key} = :filter{key}'.format(key=key) for key in filter_values)
        return Query("UPDATE {table} SET {assignments} "
                     "WHERE {tests}".format(
                         table=self._name,
                         assignments=assignments,
                         tests=tests))

    def update(self, filter_values, new_values):
        """Append a row to the table.

        Args:
            filter_values: A dict of (field name : value) pairs to filter by.
            new_values: A dict of (filed name : value) pairs to update.
            replace: If set, replace existing values.
        """
        q = self._update_query(filter_values, new_values)
        values = {
            "filter" + key: value for (key, value) in filter_values.items()}
        values.update({
            "new"+key: value for (key, value) in new_values.items()})
        q.run(**values)
        self.changed.emit()

    def delete_all(self):
=======
    def delete_all(self) -> None:
>>>>>>> 7c6b0419
        """Remove all rows from the table."""
        self.database.query(f"DELETE FROM {self._name}").run()
        self.changed.emit()

<<<<<<< HEAD
    def select(self, sort_by, sort_order, limit=-1, filter_values=None):
=======
    def select(self, sort_by: str, sort_order: str, limit: int = -1) -> Query:
>>>>>>> 7c6b0419
        """Prepare, run, and return a select statement on this table.

        Args:
            sort_by: name of column to sort by.
            sort_order: 'asc' or 'desc'.
            limit: max number of rows in result, defaults to -1 (unlimited).

        Return: A prepared and executed select query.
        """
<<<<<<< HEAD
        where = ""
        values = {"limitparam": limit}

        if filter_values is not None:
            where = " WHERE " + " AND ".join(
                '{key} = :{key}'.format(key=key) for key in filter_values)
            values.update(filter_values)

        q = Query("SELECT * FROM {table}{where} "
                  "ORDER BY {sort_by} {sort_order} LIMIT :limitparam"
                  .format(table=self._name, where=where, sort_by=sort_by,
                          sort_order=sort_order))
        q.run(**values)
        return q
=======
        q = self.database.query(
            f"SELECT * FROM {self._name} ORDER BY {sort_by} {sort_order} LIMIT :limit"
        )
        q.run(limit=limit)
        return q


def version() -> str:
    """Return the sqlite version string."""
    try:
        with contextlib.closing(Database(':memory:')) as in_memory_db:
            return in_memory_db.query("select sqlite_version()").run().value()
    except KnownError as e:
        return f'UNAVAILABLE ({e})'
>>>>>>> 7c6b0419
<|MERGE_RESOLUTION|>--- conflicted
+++ resolved
@@ -517,13 +517,12 @@
         q.run_batch(values)
         self.changed.emit()
 
-<<<<<<< HEAD
     def _update_query(self, filter_values, new_values):
         assignments = ', '.join(
             '{key} = :new{key}'.format(key=key) for key in new_values)
         tests = ' AND '.join(
             '{key} = :filter{key}'.format(key=key) for key in filter_values)
-        return Query("UPDATE {table} SET {assignments} "
+        return self.database.query("UPDATE {table} SET {assignments} "
                      "WHERE {tests}".format(
                          table=self._name,
                          assignments=assignments,
@@ -545,19 +544,12 @@
         q.run(**values)
         self.changed.emit()
 
-    def delete_all(self):
-=======
     def delete_all(self) -> None:
->>>>>>> 7c6b0419
         """Remove all rows from the table."""
         self.database.query(f"DELETE FROM {self._name}").run()
         self.changed.emit()
 
-<<<<<<< HEAD
-    def select(self, sort_by, sort_order, limit=-1, filter_values=None):
-=======
-    def select(self, sort_by: str, sort_order: str, limit: int = -1) -> Query:
->>>>>>> 7c6b0419
+    def select(self, sort_by: str, sort_order: str, limit: int = -1, filter_values=None) -> Query:
         """Prepare, run, and return a select statement on this table.
 
         Args:
@@ -567,7 +559,6 @@
 
         Return: A prepared and executed select query.
         """
-<<<<<<< HEAD
         where = ""
         values = {"limitparam": limit}
 
@@ -576,17 +567,11 @@
                 '{key} = :{key}'.format(key=key) for key in filter_values)
             values.update(filter_values)
 
-        q = Query("SELECT * FROM {table}{where} "
+        q = self.database.query("SELECT * FROM {table}{where} "
                   "ORDER BY {sort_by} {sort_order} LIMIT :limitparam"
                   .format(table=self._name, where=where, sort_by=sort_by,
                           sort_order=sort_order))
         q.run(**values)
-        return q
-=======
-        q = self.database.query(
-            f"SELECT * FROM {self._name} ORDER BY {sort_by} {sort_order} LIMIT :limit"
-        )
-        q.run(limit=limit)
         return q
 
 
@@ -596,5 +581,4 @@
         with contextlib.closing(Database(':memory:')) as in_memory_db:
             return in_memory_db.query("select sqlite_version()").run().value()
     except KnownError as e:
-        return f'UNAVAILABLE ({e})'
->>>>>>> 7c6b0419
+        return f'UNAVAILABLE ({e})'