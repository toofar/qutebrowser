--- conflicted
+++ resolved
@@ -960,16 +960,15 @@
         """Ask the user for approval for geolocation/media/etc.."""
         page = self._widget.page()
         grant_permission = functools.partial(
-            page.setFeaturePermission, url, feature,
+            self.set_feature_permission, url, feature,
             QWebEnginePage.PermissionGrantedByUser)
         deny_permission = functools.partial(
-            page.setFeaturePermission, url, feature,
+            self.set_feature_permission, url, feature,
             QWebEnginePage.PermissionDeniedByUser)
 
         if feature not in self.features:
             log.webview.error("Unhandled feature permission {}".format(
                 debug.qenum_key(QWebEnginePage, feature)))
-<<<<<<< HEAD
             deny_permission()
             return
 
@@ -988,31 +987,12 @@
 
         question = shared.feature_permission(
             url=url.adjusted(QUrl.RemovePath),
-            option=self._options[feature], msg=self._messages[feature],
-            yes_action=grant_permission, no_action=deny_permission,
-            abort_on=[self._tab.abort_questions])
-=======
-            page.setFeaturePermission(
-                url, feature, QWebEnginePage.PermissionDeniedByUser
-            )
-            return
-
-        yes_action = functools.partial(
-            self.set_feature_permission, url, feature,
-            QWebEnginePage.PermissionGrantedByUser)
-        no_action = functools.partial(
-            self.set_feature_permission, url, feature,
-            QWebEnginePage.PermissionDeniedByUser)
-
-        question = shared.feature_permission(
-            url=url.adjusted(QUrl.RemovePath),
             option=self.features[feature].setting_name,
             msg=self.features[feature].requesting_message,
-            yes_action=yes_action,
-            no_action=no_action,
+            yes_action=grant_permission,
+            no_action=deny_permission,
             abort_on=[self._tab.abort_questions]
         )
->>>>>>> d9c2b46f
 
         if question is not None:
             page.featurePermissionRequestCanceled.connect(
@@ -1844,20 +1824,9 @@
         page.loadFinished.connect(self._on_load_finished)
 
         self.before_load_started.connect(self._on_before_load_started)
-<<<<<<< HEAD
-        self.shutting_down.connect(
-            self.abort_questions)  # type: ignore[arg-type]
-        self.load_started.connect(
-            self.abort_questions)  # type: ignore[arg-type]
 
         # pylint: disable=protected-access
         self.audio._connect_signals()
         self.search.connect_signals()
-        self._permissions.connect_signals()
-=======
-
-        # pylint: disable=protected-access
-        self.audio._connect_signals()
         self.permissions.connect_signals()
->>>>>>> d9c2b46f
         self._scripts.connect_signals()