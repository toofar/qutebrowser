# vim: ft=python fileencoding=utf-8 sts=4 sw=4 et:

# Copyright 2014-2020 Florian Bruhin (The Compiler) <mail@qutebrowser.org>
#
# This file is part of qutebrowser.
#
# qutebrowser is free software: you can redistribute it and/or modify
# it under the terms of the GNU General Public License as published by
# the Free Software Foundation, either version 3 of the License, or
# (at your option) any later version.
#
# qutebrowser is distributed in the hope that it will be useful,
# but WITHOUT ANY WARRANTY; without even the implied warranty of
# MERCHANTABILITY or FITNESS FOR A PARTICULAR PURPOSE.  See the
# GNU General Public License for more details.
#
# You should have received a copy of the GNU General Public License
# along with qutebrowser.  If not, see <http://www.gnu.org/licenses/>.

"""The main tabbed browser widget."""

import collections
import functools
import weakref
import typing

import attr
from PyQt5.QtWidgets import QSizePolicy, QWidget, QApplication
from PyQt5.QtCore import pyqtSignal, pyqtSlot, QTimer, QUrl
from PyQt5.QtGui import QIcon

from qutebrowser.config import config
from qutebrowser.keyinput import modeman
from qutebrowser.mainwindow import tabwidget, mainwindow
from qutebrowser.browser import signalfilter, browsertab, history, shared
from qutebrowser.utils import (log, usertypes, utils, qtutils, objreg,
                               urlutils, message, jinja)
from qutebrowser.misc import quitter, sessions


@attr.s
class UndoEntry:

    """Information needed for :undo."""

    url = attr.ib()
    history = attr.ib()
    index = attr.ib()
    pinned = attr.ib()


class TabDeque:

    """Class which manages the 'last visited' tab stack.

    Instead of handling deletions by clearing old entries, they are handled by
    checking if they exist on access. This allows us to save an iteration on
    every tab delete.

    Currently, we assume we will switch to the tab returned by any of the
    getter functions. This is done because the on_switch functions will be
    called upon switch, and we don't want to duplicate entries in the stack
    for a single switch.
    """

    def __init__(self) -> None:
        self._stack = collections.deque(
            maxlen=config.val.tabs.focus_stack_size
        )  # type: typing.Deque[weakref.ReferenceType[QWidget]]
        # Items that have been removed from the primary stack.
        self._stack_deleted = [
        ]  # type: typing.List[weakref.ReferenceType[QWidget]]
        self._ignore_next = False
        self._keep_deleted_next = False

    def on_switch(self, old_tab: QWidget) -> None:
        """Record tab switch events."""
        if self._ignore_next:
            self._ignore_next = False
            self._keep_deleted_next = False
            return
        tab = weakref.ref(old_tab)
        if self._stack_deleted and not self._keep_deleted_next:
            self._stack_deleted = []
        self._keep_deleted_next = False
        self._stack.append(tab)

    def prev(self, cur_tab: QWidget) -> QWidget:
        """Get the 'previous' tab in the stack.

        Throws IndexError on failure.
        """
        tab = None  # type: typing.Optional[QWidget]
        while tab is None or tab.pending_removal or tab is cur_tab:
            tab = self._stack.pop()()
        self._stack_deleted.append(weakref.ref(cur_tab))
        self._ignore_next = True
        return tab

    def next(self, cur_tab: QWidget, *, keep_overflow: bool = True) -> QWidget:
        """Get the 'next' tab in the stack.

        Throws IndexError on failure.
        """
        tab = None  # type: typing.Optional[QWidget]
        while tab is None or tab.pending_removal or tab is cur_tab:
            tab = self._stack_deleted.pop()()
        # On next tab-switch, current tab will be added to stack as normal.
        # However, we shouldn't wipe the overflow stack as normal.
        if keep_overflow:
            self._keep_deleted_next = True
        return tab

    def last(self, cur_tab: QWidget) -> QWidget:
        """Get the last tab.

        Throws IndexError on failure.
        """
        try:
            return self.next(cur_tab, keep_overflow=False)
        except IndexError:
            return self.prev(cur_tab)

    def update_size(self) -> None:
        """Update the maxsize of this TabDeque."""
        newsize = config.val.tabs.focus_stack_size
        if newsize < 0:
            newsize = None
        # We can't resize a collections.deque so just recreate it >:(
        self._stack = collections.deque(self._stack, maxlen=newsize)


class TabDeletedError(Exception):

    """Exception raised when _tab_index is called for a deleted tab."""


class TabbedBrowser(QWidget):

    """A TabWidget with QWebViews inside.

    Provides methods to manage tabs, convenience methods to interact with the
    current tab (cur_*) and filters signals to re-emit them when they occurred
    in the currently visible tab.

    For all tab-specific signals (cur_*) emitted by a tab, this happens:
       - the signal gets filtered with _filter_signals and self.cur_* gets
         emitted if the signal occurred in the current tab.

    Attributes:
        search_text/search_options: Search parameters which are shared between
                                    all tabs.
        _win_id: The window ID this tabbedbrowser is associated with.
        _filter: A SignalFilter instance.
        _now_focused: The tab which is focused now.
        _tab_insert_idx_left: Where to insert a new tab with
                              tabs.new_tab_position set to 'prev'.
        _tab_insert_idx_right: Same as above, for 'next'.
        _undo_stack: List of lists of UndoEntry objects of closed tabs.
        shutting_down: Whether we're currently shutting down.
        _local_marks: Jump markers local to each page
        _global_marks: Jump markers used across all pages
        default_window_icon: The qutebrowser window icon
        is_private: Whether private browsing is on for this window.

    Signals:
        cur_progress: Progress of the current tab changed (load_progress).
        cur_load_started: Current tab started loading (load_started)
        cur_load_finished: Current tab finished loading (load_finished)
        cur_url_changed: Current URL changed.
        cur_link_hovered: Link hovered in current tab (link_hovered)
        cur_scroll_perc_changed: Scroll percentage of current tab changed.
                                 arg 1: x-position in %.
                                 arg 2: y-position in %.
        cur_load_status_changed: Loading status of current tab changed.
        close_window: The last tab was closed, close this window.
        resized: Emitted when the browser window has resized, so the completion
                 widget can adjust its size to it.
                 arg: The new size.
        current_tab_changed: The current tab changed to the emitted tab.
        new_tab: Emits the new WebView and its index when a new tab is opened.
    """

    cur_progress = pyqtSignal(int)
    cur_load_started = pyqtSignal()
    cur_load_finished = pyqtSignal(bool)
    cur_url_changed = pyqtSignal(QUrl)
    cur_link_hovered = pyqtSignal(str)
    cur_scroll_perc_changed = pyqtSignal(int, int)
    cur_load_status_changed = pyqtSignal(usertypes.LoadStatus)
    cur_fullscreen_requested = pyqtSignal(bool)
    cur_caret_selection_toggled = pyqtSignal(browsertab.SelectionState)
    cur_feature_permission_changed = pyqtSignal(str, shared.FeatureState)
    close_window = pyqtSignal()
    resized = pyqtSignal('QRect')
    current_tab_changed = pyqtSignal(browsertab.AbstractTab)
    new_tab = pyqtSignal(browsertab.AbstractTab, int)

    def __init__(self, *, win_id, private, parent=None):
        if private:
            assert not qtutils.is_single_process()
        super().__init__(parent)
        self.widget = tabwidget.TabWidget(win_id, parent=self)
        self._win_id = win_id
        self._tab_insert_idx_left = 0
        self._tab_insert_idx_right = -1
        self.shutting_down = False
        self.widget.tabCloseRequested.connect(self.on_tab_close_requested)
        self.widget.new_tab_requested.connect(
            self.tabopen)  # type: ignore[arg-type]
        self.widget.currentChanged.connect(self._on_current_changed)
        self.cur_fullscreen_requested.connect(self.widget.tabBar().maybe_hide)
        self.widget.setSizePolicy(QSizePolicy.Expanding, QSizePolicy.Expanding)

        # WORKAROUND for https://bugreports.qt.io/browse/QTBUG-65223
        if qtutils.version_check('5.10', compiled=False):
            self.cur_load_finished.connect(self._leave_modes_on_load)
        else:
            self.cur_load_started.connect(self._leave_modes_on_load)

        # This init is never used, it is immediately thrown away in the next
        # line.
        self._undo_stack = (
            collections.deque()
        )  # type: typing.MutableSequence[typing.MutableSequence[UndoEntry]]
        self._update_stack_size()
        self._filter = signalfilter.SignalFilter(win_id, self)
        self._now_focused = None
        self.search_text = None
        self.search_options = {}  # type: typing.Mapping[str, typing.Any]
        self._local_marks = {
        }  # type: typing.MutableMapping[QUrl, typing.MutableMapping[str, int]]
        self._global_marks = {
        }  # type: typing.MutableMapping[str, typing.Tuple[int, QUrl]]
        self.default_window_icon = self.widget.window().windowIcon()
        self.is_private = private
        self.tab_deque = TabDeque()
        config.instance.changed.connect(self._on_config_changed)
        quitter.instance.shutting_down.connect(self.shutdown)
        self.save_manager = objreg.get('save-manager')


    def _update_stack_size(self):
        newsize = config.instance.get('tabs.undo_stack_size')
        if newsize < 0:
            newsize = None
        # We can't resize a collections.deque so just recreate it >:(
        self._undo_stack = collections.deque(self._undo_stack, maxlen=newsize)

    def __repr__(self):
        return utils.get_repr(self, count=self.widget.count())

    @pyqtSlot(str)
    def _on_config_changed(self, option):
        if option == 'tabs.favicons.show':
            self._update_favicons()
        elif option == 'window.title_format':
            self._update_window_title()
        elif option == 'tabs.undo_stack_size':
            self._update_stack_size()
        elif option in ['tabs.title.format', 'tabs.title.format_pinned']:
            self.widget.update_tab_titles()
        elif option == "tabs.focus_stack_size":
            self.tab_deque.update_size()

    def _tab_index(self, tab):
        """Get the index of a given tab.

        Raises TabDeletedError if the tab doesn't exist anymore.
        """
        try:
            idx = self.widget.indexOf(tab)
        except RuntimeError as e:
            log.webview.debug("Got invalid tab ({})!".format(e))
            raise TabDeletedError(e)
        if idx == -1:
            log.webview.debug("Got invalid tab (index is -1)!")
            raise TabDeletedError("index is -1!")
        return idx

    def widgets(self):
        """Get a list of open tab widgets.

        We don't implement this as generator so we can delete tabs while
        iterating over the list.
        """
        widgets = []
        for i in range(self.widget.count()):
            widget = self.widget.widget(i)
            if widget is None:
                log.webview.debug(  # type: ignore[unreachable]
                    "Got None-widget in tabbedbrowser!")
            else:
                widgets.append(widget)
        return widgets

    def _update_window_title(self, field=None):
        """Change the window title to match the current tab.

        Args:
            idx: The tab index to update.
            field: A field name which was updated. If given, the title
                   is only set if the given field is in the template.
        """
        title_format = config.cache['window.title_format']
        if field is not None and ('{' + field + '}') not in title_format:
            return

        idx = self.widget.currentIndex()
        if idx == -1:
            # (e.g. last tab removed)
            log.webview.debug("Not updating window title because index is -1")
            return
        fields = self.widget.get_tab_fields(idx)
        fields['id'] = self._win_id

        title = title_format.format(**fields)
        self.widget.window().setWindowTitle(title)

    def _connect_tab_signals(self, tab):
        """Set up the needed signals for tab."""
        # filtered signals
        tab.link_hovered.connect(
            self._filter.create(self.cur_link_hovered, tab))
        tab.load_progress.connect(
            self._filter.create(self.cur_progress, tab))
        tab.load_finished.connect(
            self._filter.create(self.cur_load_finished, tab))
        tab.load_started.connect(
            self._filter.create(self.cur_load_started, tab))
        tab.scroller.perc_changed.connect(
            self._filter.create(self.cur_scroll_perc_changed, tab))
        tab.url_changed.connect(
            self._filter.create(self.cur_url_changed, tab))
        tab.load_status_changed.connect(
            self._filter.create(self.cur_load_status_changed, tab))
        tab.fullscreen_requested.connect(
            self._filter.create(self.cur_fullscreen_requested, tab))
        tab.caret.selection_toggled.connect(
            self._filter.create(self.cur_caret_selection_toggled, tab))
        tab.feature_permission_changed.connect(
            self._filter.create(self.cur_feature_permission_changed, tab))
        # misc
        tab.scroller.perc_changed.connect(self._on_scroll_pos_changed)
        tab.scroller.before_jump_requested.connect(lambda: self.set_mark("'"))
        tab.url_changed.connect(
            functools.partial(self._on_url_changed, tab))
        tab.title_changed.connect(
            functools.partial(self._on_title_changed, tab))
        tab.icon_changed.connect(
            functools.partial(self._on_icon_changed, tab))
        tab.load_progress.connect(
            functools.partial(self._on_load_progress, tab))
        tab.load_finished.connect(
            functools.partial(self._on_load_finished, tab))
        tab.load_started.connect(
            functools.partial(self._on_load_started, tab))
        tab.load_status_changed.connect(
            functools.partial(self._on_load_status_changed, tab))
        tab.window_close_requested.connect(
            functools.partial(self._on_window_close_requested, tab))
        tab.renderer_process_terminated.connect(
            functools.partial(self._on_renderer_process_terminated, tab))
        tab.audio.muted_changed.connect(
            functools.partial(self._on_audio_changed, tab))
        tab.audio.recently_audible_changed.connect(
            functools.partial(self._on_audio_changed, tab))
        tab.new_tab_requested.connect(self.tabopen)
        if not self.is_private:
            tab.history_item_triggered.connect(
                history.web_history.add_from_tab)

    def current_url(self):
        """Get the URL of the current tab.

        Intended to be used from command handlers.

        Return:
            The current URL as QUrl.
        """
        idx = self.widget.currentIndex()
        return self.widget.tab_url(idx)

    def _mark_dirty(self):
        self.save_manager.mark_dirty('session._autosave')

    def shutdown(self):
        """Try to shut down all tabs cleanly."""
        self.shutting_down = True
        # Reverse tabs so we don't have to recacluate tab titles over and over
        # Removing first causes [2..-1] to be recomputed
        # Removing the last causes nothing to be recomputed
        for tab in reversed(self.widgets()):
            self._remove_tab(tab)

    def tab_close_prompt_if_pinned(
            self, tab, force, yes_action,
            text="Are you sure you want to close a pinned tab?"):
        """Helper method for tab_close.

        If tab is pinned, prompt. If not, run yes_action.
        If tab is destroyed, abort question.
        """
        if tab.data.pinned and not force:
            message.confirm_async(
                title='Pinned Tab',
                text=text,
                yes_action=yes_action, default=False, abort_on=[tab.destroyed])
        else:
            yes_action()

    def close_tab(self, tab, *, add_undo=True, new_undo=True):
        """Close a tab.

        Args:
            tab: The QWebView to be closed.
            add_undo: Whether the tab close can be undone.
            new_undo: Whether the undo entry should be a new item in the stack.
        """
        last_close = config.val.tabs.last_close
        count = self.widget.count()

        if last_close == 'ignore' and count == 1:
            return

        self._remove_tab(tab, add_undo=add_undo, new_undo=new_undo)

        if count == 1:  # We just closed the last tab above.
            if last_close == 'close':
                self.close_window.emit()
            elif last_close == 'blank':
                self.load_url(QUrl('about:blank'), newtab=True)
            elif last_close == 'startpage':
                for url in config.val.url.start_pages:
                    self.load_url(url, newtab=True)
            elif last_close == 'default-page':
                self.load_url(config.val.url.default_page, newtab=True)

    def _add_undo(self, tab, new_undo=True):
        if tab.url().isEmpty():
            # There are some good reasons why a URL could be empty
            # (target="_blank" with a download, see [1]), so we silently ignore
            # this.
            # [1] https://github.com/qutebrowser/qutebrowser/issues/163
            return False

        if not tab.url().isValid():
            urlutils.invalid_url_error(tab.url(), "saving tab")
            return False

        idx = self.widget.indexOf(tab)
        try:
            history_data = tab.history.private_api.serialize()
        except browsertab.WebTabError:
            pass  # special URL
        else:
            entry = UndoEntry(tab.url(), history_data, idx,
                              tab.data.pinned)
            if new_undo or not self._undo_stack:
                self._undo_stack.append([entry])
            else:
                self._undo_stack[-1].append(entry)
        return True

    def _remove_tab(self, tab, *, add_undo=True, new_undo=True, crashed=False):
        """Remove a tab from the tab list and delete it properly.

        Args:
            tab: The QWebView to be closed.
            add_undo: Whether the tab close can be undone.
            new_undo: Whether the undo entry should be a new item in the stack.
            crashed: Whether we're closing a tab with crashed renderer process.
        """
        idx = self.widget.indexOf(tab)
        if idx == -1:
            if crashed:
                return
            raise TabDeletedError("tab {} is not contained in "
                                  "TabbedWidget!".format(tab))
        if tab is self._now_focused:
            self._now_focused = None

        tab.pending_removal = True

        if add_undo:
            self._add_undo(tab, new_undo=new_undo)

        tab.private_api.shutdown()
        self.widget.removeTab(idx)
        if not crashed:
            # WORKAROUND for a segfault when we delete the crashed tab.
            # see https://bugreports.qt.io/browse/QTBUG-58698
            tab.layout().unwrap()
            tab.deleteLater()

<<<<<<< HEAD
        if not quitter.instance._is_shutting_down:
            self._mark_dirty()

    def undo(self):
=======
    def undo(self, index=None):
>>>>>>> a6867cf1
        """Undo removing of a tab or tabs."""
        # Remove unused tab which may be created after the last tab is closed
        last_close = config.val.tabs.last_close
        use_current_tab = False
        if last_close in ['blank', 'startpage', 'default-page']:
            only_one_tab_open = self.widget.count() == 1
            no_history = len(self.widget.widget(0).history) == 1
            urls = {
                'blank': QUrl('about:blank'),
                'startpage': config.val.url.start_pages[0],
                'default-page': config.val.url.default_page,
            }
            first_tab_url = self.widget.widget(0).url()
            last_close_urlstr = urls[last_close].toString().rstrip('/')
            first_tab_urlstr = first_tab_url.toString().rstrip('/')
            last_close_url_used = first_tab_urlstr == last_close_urlstr
            use_current_tab = (only_one_tab_open and no_history and
                               last_close_url_used)

        if index is None:
            entries = self._undo_stack.pop()
        else:
            entries = self._undo_stack[index]
            del self._undo_stack[index]
        for entry in reversed(entries):
            if use_current_tab:
                newtab = self.widget.widget(0)
                use_current_tab = False
            else:
                newtab = self.tabopen(background=False, idx=entry.index)

            newtab.history.private_api.deserialize(entry.history)
            self.widget.set_tab_pinned(newtab, entry.pinned)

    @pyqtSlot('QUrl', bool)
    def load_url(self, url, newtab):
        """Open a URL, used as a slot.

        Args:
            url: The URL to open as QUrl.
            newtab: True to open URL in a new tab, False otherwise.
        """
        qtutils.ensure_valid(url)
        if newtab or self.widget.currentWidget() is None:
            self.tabopen(url, background=False)
        else:
            self.widget.currentWidget().load_url(url)

    @pyqtSlot(int)
    def on_tab_close_requested(self, idx):
        """Close a tab via an index."""
        tab = self.widget.widget(idx)
        if tab is None:
            log.webview.debug(  # type: ignore[unreachable]
                "Got invalid tab {} for index {}!".format(tab, idx))
            return
        self.tab_close_prompt_if_pinned(
            tab, False, lambda: self.close_tab(tab))

    @pyqtSlot(browsertab.AbstractTab)
    def _on_window_close_requested(self, widget):
        """Close a tab with a widget given."""
        try:
            self.close_tab(widget)
        except TabDeletedError:
            log.webview.debug("Requested to close {!r} which does not "
                              "exist!".format(widget))

    @pyqtSlot('QUrl')
    @pyqtSlot('QUrl', bool)
    @pyqtSlot('QUrl', bool, bool)
    def tabopen(
            self, url: QUrl = None,
            background: bool = None,
            related: bool = True,
            idx: int = None,
    ) -> browsertab.AbstractTab:
        """Open a new tab with a given URL.

        Inner logic for open-tab and open-tab-bg.
        Also connect all the signals we need to _filter_signals.

        Args:
            url: The URL to open as QUrl or None for an empty tab.
            background: Whether to open the tab in the background.
                        if None, the `tabs.background` setting decides.
            related: Whether the tab was opened from another existing tab.
                     If this is set, the new position might be different. With
                     the default settings we handle it like Chromium does:
                         - Tabs from clicked links etc. are to the right of
                           the current (related=True).
                         - Explicitly opened tabs are at the very right
                           (related=False)
            idx: The index where the new tab should be opened.

        Return:
            The opened WebView instance.
        """
        if url is not None:
            qtutils.ensure_valid(url)
        log.webview.debug("Creating new tab with URL {}, background {}, "
                          "related {}, idx {}".format(
                              url, background, related, idx))

        prev_focus = QApplication.focusWidget()

        if config.val.tabs.tabs_are_windows and self.widget.count() > 0:
            window = mainwindow.MainWindow(private=self.is_private)
            window.show()
            tabbed_browser = objreg.get('tabbed-browser', scope='window',
                                        window=window.win_id)
            return tabbed_browser.tabopen(url=url, background=background,
                                          related=related)

        tab = browsertab.create(win_id=self._win_id,
                                private=self.is_private,
                                parent=self.widget)
        self._connect_tab_signals(tab)

        if idx is None:
            idx = self._get_new_tab_idx(related)
        self.widget.insertTab(idx, tab, "")

        if url is not None:
            tab.load_url(url)

        if background is None:
            background = config.val.tabs.background
        if background:
            # Make sure the background tab has the correct initial size.
            # With a foreground tab, it's going to be resized correctly by the
            # layout anyways.
            tab.resize(self.widget.currentWidget().size())
            self.widget.tab_index_changed.emit(self.widget.currentIndex(),
                                               self.widget.count())
            # Refocus webview in case we lost it by spawning a bg tab
            self.widget.currentWidget().setFocus()
            tab.show()
            tab.hide()
        else:
            self.widget.setCurrentWidget(tab)
            # WORKAROUND for https://bugreports.qt.io/browse/QTBUG-68076
            # Still seems to be needed with Qt 5.11.1
            tab.setFocus()

        mode = modeman.instance(self._win_id).mode
        if mode in [usertypes.KeyMode.command, usertypes.KeyMode.prompt,
                    usertypes.KeyMode.yesno]:
            # If we were in a command prompt, restore old focus
            # The above commands need to be run to switch tabs
            if prev_focus is not None:
                prev_focus.setFocus()

        self.new_tab.emit(tab, idx)
        return tab

    def _get_new_tab_idx(self, related):
        """Get the index of a tab to insert.

        Args:
            related: Whether the tab was opened from another tab (as a "child")

        Return:
            The index of the new tab.
        """
        if related:
            pos = config.val.tabs.new_position.related
        else:
            pos = config.val.tabs.new_position.unrelated
        if pos == 'prev':
            if config.val.tabs.new_position.stacking:
                idx = self._tab_insert_idx_left
                # On first sight, we'd think we have to decrement
                # self._tab_insert_idx_left here, as we want the next tab to be
                # *before* the one we just opened. However, since we opened a
                # tab *before* the currently focused tab, indices will shift by
                # 1 automatically.
            else:
                idx = self.widget.currentIndex()
        elif pos == 'next':
            if config.val.tabs.new_position.stacking:
                idx = self._tab_insert_idx_right
            else:
                idx = self.widget.currentIndex() + 1
            self._tab_insert_idx_right += 1
        elif pos == 'first':
            idx = 0
        elif pos == 'last':
            idx = -1
        else:
            raise ValueError("Invalid tabs.new_position '{}'.".format(pos))
        log.webview.debug("tabs.new_position {} -> opening new tab at {}, "
                          "next left: {} / right: {}".format(
                              pos, idx, self._tab_insert_idx_left,
                              self._tab_insert_idx_right))
        return idx

    def _update_favicons(self):
        """Update favicons when config was changed."""
        for tab in self.widgets():
            self.widget.update_tab_favicon(tab)

    @pyqtSlot()
    def _on_load_started(self, tab):
        """Clear icon and update title when a tab started loading.

        Args:
            tab: The tab where the signal belongs to.
        """
        if tab.data.keep_icon:
            tab.data.keep_icon = False
        else:
            if (config.cache['tabs.tabs_are_windows'] and
                    tab.data.should_show_icon()):
                self.widget.window().setWindowIcon(self.default_window_icon)

    @pyqtSlot()
    def _on_load_status_changed(self, tab):
        """Update tab/window titles if the load status changed."""
        try:
            idx = self._tab_index(tab)
        except TabDeletedError:
            # We can get signals for tabs we already deleted...
            return

        self.widget.update_tab_title(idx)
        if idx == self.widget.currentIndex():
            self._update_window_title()

    @pyqtSlot()
    def _leave_modes_on_load(self):
        """Leave insert/hint mode when loading started."""
        try:
            url = self.current_url()
            if not url.isValid():
                url = None
        except qtutils.QtValueError:
            url = None
        if config.instance.get('input.insert_mode.leave_on_load',
                               url=url):
            modeman.leave(self._win_id, usertypes.KeyMode.insert,
                          'load started', maybe=True)
        else:
            log.modes.debug("Ignoring leave_on_load request due to setting.")
        if config.cache['hints.leave_on_load']:
            modeman.leave(self._win_id, usertypes.KeyMode.hint,
                          'load started', maybe=True)
        else:
            log.modes.debug("Ignoring leave_on_load request due to setting.")

    @pyqtSlot(browsertab.AbstractTab, str)
    def _on_title_changed(self, tab, text):
        """Set the title of a tab.

        Slot for the title_changed signal of any tab.

        Args:
            tab: The WebView where the title was changed.
            text: The text to set.
        """
        if not text:
            log.webview.debug("Ignoring title change to '{}'.".format(text))
            return
        try:
            idx = self._tab_index(tab)
        except TabDeletedError:
            # We can get signals for tabs we already deleted...
            return
        log.webview.debug("Changing title for idx {} to '{}'".format(
            idx, text))
        self.widget.set_page_title(idx, text)
        if idx == self.widget.currentIndex():
            self._update_window_title()

    @pyqtSlot(browsertab.AbstractTab, QUrl)
    def _on_url_changed(self, tab, url):
        """Set the new URL as title if there's no title yet.

        Args:
            tab: The WebView where the title was changed.
            url: The new URL.
        """
        try:
            idx = self._tab_index(tab)
        except TabDeletedError:
            # We can get signals for tabs we already deleted...
            return

        if not self.widget.page_title(idx):
            self.widget.set_page_title(idx, url.toDisplayString())

    @pyqtSlot(browsertab.AbstractTab, QIcon)
    def _on_icon_changed(self, tab, icon):
        """Set the icon of a tab.

        Slot for the iconChanged signal of any tab.

        Args:
            tab: The WebView where the title was changed.
            icon: The new icon
        """
        if not tab.data.should_show_icon():
            return
        try:
            idx = self._tab_index(tab)
        except TabDeletedError:
            # We can get signals for tabs we already deleted...
            return
        self.widget.setTabIcon(idx, icon)
        if config.val.tabs.tabs_are_windows:
            self.widget.window().setWindowIcon(icon)

    @pyqtSlot(usertypes.KeyMode)
    def on_mode_entered(self, mode):
        """Save input mode when tabs.mode_on_change = restore."""
        if (config.val.tabs.mode_on_change == 'restore' and
                mode in modeman.INPUT_MODES):
            tab = self.widget.currentWidget()
            if tab is not None:
                tab.data.input_mode = mode

    @pyqtSlot(usertypes.KeyMode)
    def on_mode_left(self, mode):
        """Give focus to current tab if command mode was left."""
        widget = self.widget.currentWidget()
        if widget is None:
            return  # type: ignore[unreachable]
        if mode in [usertypes.KeyMode.command] + modeman.PROMPT_MODES:
            log.modes.debug("Left status-input mode, focusing {!r}".format(
                widget))
            widget.setFocus()
        if config.val.tabs.mode_on_change == 'restore':
            widget.data.input_mode = usertypes.KeyMode.normal

    @pyqtSlot(int)
    def _on_current_changed(self, idx):
        """Add prev tab to stack and leave hinting mode when focus changed."""
        mode_on_change = config.val.tabs.mode_on_change
        if idx == -1 or self.shutting_down:
            # closing the last tab (before quitting) or shutting down
            return
        tab = self.widget.widget(idx)
        if tab is None:
            log.webview.debug(  # type: ignore[unreachable]
                "on_current_changed got called with invalid index {}"
                .format(idx))
            return

        log.modes.debug("Current tab changed, focusing {!r}".format(tab))
        tab.setFocus()

        modes_to_leave = [usertypes.KeyMode.hint, usertypes.KeyMode.caret]

        mm_instance = modeman.instance(self._win_id)
        current_mode = mm_instance.mode
        log.modes.debug("Mode before tab change: {} (mode_on_change = {})"
                        .format(current_mode.name, mode_on_change))
        if mode_on_change == 'normal':
            modes_to_leave += modeman.INPUT_MODES
        for mode in modes_to_leave:
            modeman.leave(self._win_id, mode, 'tab changed', maybe=True)
        if (mode_on_change == 'restore' and
                current_mode not in modeman.PROMPT_MODES):
            modeman.enter(self._win_id, tab.data.input_mode, 'restore')
        if self._now_focused is not None:
            self.tab_deque.on_switch(self._now_focused)
        log.modes.debug("Mode after tab change: {} (mode_on_change = {})"
                        .format(current_mode.name, mode_on_change))
        self._now_focused = tab
        self.current_tab_changed.emit(tab)
        QTimer.singleShot(0, self._update_window_title)
        self._tab_insert_idx_left = self.widget.currentIndex()
        self._tab_insert_idx_right = self.widget.currentIndex() + 1

    @pyqtSlot()
    def on_cmd_return_pressed(self):
        """Set focus when the commandline closes."""
        log.modes.debug("Commandline closed, focusing {!r}".format(self))

    def _on_load_progress(self, tab, perc):
        """Adjust tab indicator on load progress."""
        try:
            idx = self._tab_index(tab)
        except TabDeletedError:
            # We can get signals for tabs we already deleted...
            return
        start = config.cache['colors.tabs.indicator.start']
        stop = config.cache['colors.tabs.indicator.stop']
        system = config.cache['colors.tabs.indicator.system']
        color = utils.interpolate_color(start, stop, perc, system)
        self.widget.set_tab_indicator_color(idx, color)
        self.widget.update_tab_title(idx)
        if idx == self.widget.currentIndex():
            self._update_window_title()

    def _on_load_finished(self, tab, ok):
        """Adjust tab indicator when loading finished."""
        try:
            idx = self._tab_index(tab)
        except TabDeletedError:
            # We can get signals for tabs we already deleted...
            return
        if ok:
            start = config.cache['colors.tabs.indicator.start']
            stop = config.cache['colors.tabs.indicator.stop']
            system = config.cache['colors.tabs.indicator.system']
            color = utils.interpolate_color(start, stop, 100, system)
        else:
            color = config.cache['colors.tabs.indicator.error']
        self.widget.set_tab_indicator_color(idx, color)
        if idx == self.widget.currentIndex():
            tab.private_api.handle_auto_insert_mode(ok)
        self._mark_dirty()

    @pyqtSlot()
    def _on_scroll_pos_changed(self):
        """Update tab and window title when scroll position changed."""
        idx = self.widget.currentIndex()
        if idx == -1:
            # (e.g. last tab removed)
            log.webview.debug("Not updating scroll position because index is "
                              "-1")
            return
        self._update_window_title('scroll_pos')
        self.widget.update_tab_title(idx, 'scroll_pos')

    def _on_audio_changed(self, tab, _muted):
        """Update audio field in tab when mute or recentlyAudible changed."""
        try:
            idx = self._tab_index(tab)
        except TabDeletedError:
            # We can get signals for tabs we already deleted...
            return
        self.widget.update_tab_title(idx, 'audio')
        if idx == self.widget.currentIndex():
            self._update_window_title('audio')

    def _on_renderer_process_terminated(self, tab, status, code):
        """Show an error when a renderer process terminated."""
        if status == browsertab.TerminationStatus.normal:
            return

        messages = {
            browsertab.TerminationStatus.abnormal:
                "Renderer process exited with status {}".format(code),
            browsertab.TerminationStatus.crashed:
                "Renderer process crashed",
            browsertab.TerminationStatus.killed:
                "Renderer process was killed",
            browsertab.TerminationStatus.unknown:
                "Renderer process did not start",
        }
        msg = messages[status]

        def show_error_page(html):
            tab.set_html(html)
            log.webview.error(msg)

        if qtutils.version_check('5.9', compiled=False):
            url_string = tab.url(requested=True).toDisplayString()
            error_page = jinja.render(
                'error.html', title="Error loading {}".format(url_string),
                url=url_string, error=msg)
            QTimer.singleShot(100, lambda: show_error_page(error_page))
        else:
            # WORKAROUND for https://bugreports.qt.io/browse/QTBUG-58698
            message.error(msg)
            self._remove_tab(tab, crashed=True)
            if self.widget.count() == 0:
                self.tabopen(QUrl('about:blank'))

    def resizeEvent(self, e):
        """Extend resizeEvent of QWidget to emit a resized signal afterwards.

        Args:
            e: The QResizeEvent
        """
        super().resizeEvent(e)
        self.resized.emit(self.geometry())

    def wheelEvent(self, e):
        """Override wheelEvent of QWidget to forward it to the focused tab.

        Args:
            e: The QWheelEvent
        """
        if self._now_focused is not None:
            self._now_focused.wheelEvent(e)
        else:
            e.ignore()

    def set_mark(self, key):
        """Set a mark at the current scroll position in the current tab.

        Args:
            key: mark identifier; capital indicates a global mark
        """
        # strip the fragment as it may interfere with scrolling
        try:
            url = self.current_url().adjusted(QUrl.RemoveFragment)
        except qtutils.QtValueError:
            # show an error only if the mark is not automatically set
            if key != "'":
                message.error("Failed to set mark: url invalid")
            return
        point = self.widget.currentWidget().scroller.pos_px()

        if key.isupper():
            self._global_marks[key] = point, url
        else:
            if url not in self._local_marks:
                self._local_marks[url] = {}
            self._local_marks[url][key] = point

    def jump_mark(self, key):
        """Jump to the mark named by `key`.

        Args:
            key: mark identifier; capital indicates a global mark
        """
        try:
            # consider urls that differ only in fragment to be identical
            urlkey = self.current_url().adjusted(QUrl.RemoveFragment)
        except qtutils.QtValueError:
            urlkey = None

        tab = self.widget.currentWidget()

        if key.isupper():
            if key in self._global_marks:
                point, url = self._global_marks[key]

                def callback(ok):
                    """Scroll once loading finished."""
                    if ok:
                        self.cur_load_finished.disconnect(callback)
                        tab.scroller.to_point(point)

                self.load_url(url, newtab=False)
                self.cur_load_finished.connect(callback)
            else:
                message.error("Mark {} is not set".format(key))
        elif urlkey is None:
            message.error("Current URL is invalid!")
        elif urlkey in self._local_marks and key in self._local_marks[urlkey]:
            point = self._local_marks[urlkey][key]

            # save the pre-jump position in the special ' mark
            # this has to happen after we read the mark, otherwise jump_mark
            # "'" would just jump to the current position every time
            tab.scroller.before_jump_requested.emit()
            tab.scroller.to_point(point)
        else:
            message.error("Mark {} is not set".format(key))

    @property
    def undo_stack(self):
        return collections.deque(self._undo_stack)<|MERGE_RESOLUTION|>--- conflicted
+++ resolved
@@ -493,14 +493,10 @@
             tab.layout().unwrap()
             tab.deleteLater()
 
-<<<<<<< HEAD
         if not quitter.instance._is_shutting_down:
             self._mark_dirty()
 
-    def undo(self):
-=======
     def undo(self, index=None):
->>>>>>> a6867cf1
         """Undo removing of a tab or tabs."""
         # Remove unused tab which may be created after the last tab is closed
         last_close = config.val.tabs.last_close
