--- conflicted
+++ resolved
@@ -26,12 +26,8 @@
 import html as html_utils
 from typing import cast, Union, Optional
 
-<<<<<<< HEAD
-from PyQt5.QtCore import (pyqtSignal, pyqtSlot, Qt, QPoint, QPointF, QUrl,
+from PyQt5.QtCore import (pyqtSlot, Qt, QPoint, QPointF, QUrl,
                           QObject, QFile, QIODevice, QTimer)
-=======
-from PyQt5.QtCore import pyqtSlot, Qt, QPoint, QPointF, QUrl, QObject
->>>>>>> f19bfc5e
 from PyQt5.QtNetwork import QAuthenticator
 from PyQt5.QtWidgets import QWidget
 from PyQt5.QtWebEngineWidgets import QWebEnginePage, QWebEngineScript, QWebEngineHistory
@@ -1822,8 +1818,7 @@
         # pylint: disable=protected-access
         self.audio._connect_signals()
         self.search.connect_signals()
-<<<<<<< HEAD
-        self._permissions.connect_signals()
+        self.permissions.connect_signals()
         self._scripts.connect_signals()
 
     def unload(self) -> None:
@@ -1832,8 +1827,4 @@
             self.history.unload()
             return
 
-        super().unload()
-=======
-        self.permissions.connect_signals()
-        self._scripts.connect_signals()
->>>>>>> f19bfc5e
+        super().unload()