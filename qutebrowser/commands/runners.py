--- conflicted
+++ resolved
@@ -30,11 +30,7 @@
 
 from qutebrowser.api import cmdutils
 from qutebrowser.config import config
-<<<<<<< HEAD
-from qutebrowser.commands import cmdexc, command
-=======
 from qutebrowser.commands import cmdexc, parser
->>>>>>> a7178298
 from qutebrowser.utils import message, objreg, qtutils, usertypes, utils
 from qutebrowser.keyinput import macros, modeman
 
@@ -46,19 +42,6 @@
 last_command = {}
 
 
-<<<<<<< HEAD
-@dataclasses.dataclass
-class ParseResult:
-
-    """The result of parsing a commandline."""
-
-    cmd: Optional[command.Command]
-    args: Optional[List[str]]
-    cmdline: List[str]
-
-
-=======
->>>>>>> a7178298
 def _url(tabbed_browser):
     """Convenience method to get the current url."""
     try:
