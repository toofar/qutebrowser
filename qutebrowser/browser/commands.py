--- conflicted
+++ resolved
@@ -1,10 +1,6 @@
 # vim: ft=python fileencoding=utf-8 sts=4 sw=4 et:
 
-<<<<<<< HEAD
-# copyright 2014-2018 florian bruhin (the compiler) <mail@qutebrowser.org>
-=======
 # Copyright 2014-2019 Florian Bruhin (The Compiler) <mail@qutebrowser.org>
->>>>>>> 0b3ba033
 #
 # This file is part of qutebrowser.
 #
