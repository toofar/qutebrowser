# vim: ft=python fileencoding=utf-8 sts=4 sw=4 et:

# Copyright 2015-2019 Florian Bruhin (The Compiler) <mail@qutebrowser.org>
#
# This file is part of qutebrowser.
#
# qutebrowser is free software: you can redistribute it and/or modify
# it under the terms of the GNU General Public License as published by
# the Free Software Foundation, either version 3 of the License, or
# (at your option) any later version.
#
# qutebrowser is distributed in the hope that it will be useful,
# but WITHOUT ANY WARRANTY; without even the implied warranty of
# MERCHANTABILITY or FITNESS FOR A PARTICULAR PURPOSE.  See the
# GNU General Public License for more details.
#
# You should have received a copy of the GNU General Public License
# along with qutebrowser.  If not, see <http://www.gnu.org/licenses/>.

"""Management of sessions - saved tabs/windows."""

import os
import os.path
import itertools
import urllib
import typing

from PyQt5.QtCore import QUrl, QObject, QPoint, QTimer, pyqtSlot
from PyQt5.QtWidgets import QApplication
import yaml

from qutebrowser.utils import (standarddir, objreg, qtutils, log, message,
                               utils)
from qutebrowser.api import cmdutils
from qutebrowser.config import config, configfiles
from qutebrowser.completion.models import miscmodels
from qutebrowser.mainwindow import mainwindow
from qutebrowser.qt import sip


_JsonType = typing.MutableMapping[str, typing.Any]


class Sentinel:

    """Sentinel value for default argument."""


default = Sentinel()
session_manager = typing.cast('SessionManager', None)

ArgType = typing.Union[str, Sentinel]


def init(parent=None):
    """Initialize sessions.

    Args:
        parent: The parent to use for the SessionManager.
    """
    base_path = os.path.join(standarddir.data(), 'sessions')
    try:
        os.mkdir(base_path)
    except FileExistsError:
        pass

    global session_manager
    session_manager = SessionManager(base_path, parent)
    objreg.register('session-manager', session_manager, command_only=True)


@pyqtSlot()
def shutdown():
    session_manager.delete_autosave()


class SessionError(Exception):

    """Exception raised when a session failed to load/save."""


class SessionNotFoundError(SessionError):

    """Exception raised when a session to be loaded was not found."""


class TabHistoryItem:

    """A single item in the tab history.

    Attributes:
        url: The QUrl of this item.
        original_url: The QUrl of this item which was originally requested.
        title: The title as string of this item.
        active: Whether this item is the item currently navigated to.
        user_data: The user data for this item.
    """

    def __init__(self, url, title, *, original_url=None, active=False,
                 user_data=None):
        self.url = url
        if original_url is None:
            self.original_url = url
        else:
            self.original_url = original_url
        self.title = title
        self.active = active
        self.user_data = user_data

    def __repr__(self):
        return utils.get_repr(self, constructor=True, url=self.url,
                              original_url=self.original_url, title=self.title,
                              active=self.active, user_data=self.user_data)


class SessionManager(QObject):

    """Manager for sessions.

    Attributes:
        _base_path: The path to store sessions under.
        _last_window_session: The session data of the last window which was
                              closed.
        _current: The name of the currently loaded session, or None.
        did_load: Set when a session was loaded.
    """

    def __init__(self, base_path, parent=None):
        super().__init__(parent)
        self._current = None  # type: typing.Optional[str]
        self._base_path = base_path
        self._last_window_session = None
        self.did_load = False

    def _get_session_path(self, name, check_exists=False):
        """Get the session path based on a session name or absolute path.

        Args:
            name: The name of the session.
            check_exists: Whether it should also be checked if the session
                          exists.
        """
        path = os.path.expanduser(name)
        if os.path.isabs(path) and ((not check_exists) or
                                    os.path.exists(path)):
            return path
        else:
            path = os.path.join(self._base_path, name + '.yml')
            if check_exists and not os.path.exists(path):
                raise SessionNotFoundError(path)
            return path

    def exists(self, name):
        """Check if a named session exists."""
        try:
            self._get_session_path(name, check_exists=True)
        except SessionNotFoundError:
            return False
        else:
            return True

    def _save_tab_item(self, tab, idx, item):
        """Save a single history item in a tab.

        Args:
            tab: The tab to save.
            idx: The index of the current history item.
            item: The history item.

        Return:
            A dict with the saved data for this item.
        """
        data = {
            'url': bytes(item.url().toEncoded()).decode('ascii'),
        }  # type: _JsonType

        if item.title():
            data['title'] = item.title()
        else:
            # https://github.com/qutebrowser/qutebrowser/issues/879
            if tab.history.current_idx() == idx:
                data['title'] = tab.title()
            else:
                data['title'] = data['url']

        if item.originalUrl() != item.url():
            encoded = item.originalUrl().toEncoded()
            data['original-url'] = bytes(encoded).decode('ascii')

        if tab.history.current_idx() == idx:
            data['active'] = True

        try:
            user_data = item.userData()
        except AttributeError:
            # QtWebEngine
            user_data = None

        if tab.history.current_idx() == idx:
            pos = tab.scroller.pos_px()
            data['zoom'] = tab.zoom.factor()
            data['scroll-pos'] = {'x': pos.x(), 'y': pos.y()}
        elif user_data is not None:
            if 'zoom' in user_data:
                data['zoom'] = user_data['zoom']
            if 'scroll-pos' in user_data:
                pos = user_data['scroll-pos']
                data['scroll-pos'] = {'x': pos.x(), 'y': pos.y()}

        data['pinned'] = tab.data.pinned

        return data

    def _save_tab(self, tab, active):
        """Get a dict with data for a single tab.

        Args:
            tab: The WebView to save.
            active: Whether the tab is currently active.
        """
<<<<<<< HEAD
        # FIXME understand why this happens
        if tab is None:
            return {}
        data = {'history': []}
=======
        data = {'history': []}  # type: _JsonType
>>>>>>> b6d8d867
        if active:
            data['active'] = True
        for idx, item in enumerate(tab.history):
            qtutils.ensure_valid(item)
            item_data = self._save_tab_item(tab, idx, item)
            if item.url().scheme() == 'qute' and item.url().host() == 'back':
                # don't add qute://back to the session file
                if item_data.get('active', False) and data['history']:
                    # mark entry before qute://back as active
                    data['history'][-1]['active'] = True
            else:
                data['history'].append(item_data)
        return data

    def _save_all(self, *, only_window=None, with_private=False):
        """Get a dict with data for all windows/tabs."""
        data = {'windows': []}  # type: _JsonType
        if only_window is not None:
            winlist = [only_window]  # type: typing.Iterable[int]
        else:
            winlist = objreg.window_registry

        for win_id in sorted(winlist):
            tabbed_browser = objreg.get('tabbed-browser', scope='window',
                                        window=win_id)
            main_window = objreg.get('main-window', scope='window',
                                     window=win_id)

            # We could be in the middle of destroying a window here
            if sip.isdeleted(main_window):
                continue

            if tabbed_browser.is_private and not with_private:
                continue

            win_data = {}  # type: _JsonType
            active_window = QApplication.instance().activeWindow()
            if getattr(active_window, 'win_id', None) == win_id:
                win_data['active'] = True
            win_data['geometry'] = bytes(main_window.saveGeometry())
            if tabbed_browser.is_private:
                win_data['private'] = True

            if tabbed_browser.is_treetabbedbrowser:
                # a dict where keys are node UIDs, and values are dicts
                # with tab data (the resul of _save_tab) and a list of
                # children UIDs
                tree_data = {}
                root_node = tabbed_browser.widget.tree_root
                for i, node in enumerate(root_node.traverse()):
                    node_data = {}
                    active = i == tabbed_browser.widget.currentIndex()
                    node_data['tab'] = self._save_tab(node.value, active)
                    node_data['children'] = [c.uid for c in node.children]
                    node_data['collapsed'] = node.collapsed
                    tree_data[node.uid] = node_data
                win_data['tree'] = tree_data
            else:
                win_data['tabs'] = []
                for i, tab in enumerate(tabbed_browser.widgets()):
                    active = i == tabbed_browser.widget.currentIndex()
                    win_data['tabs'].append(self._save_tab(tab, active))
            data['windows'].append(win_data)
        return data

    def _get_session_name(self, name):
        """Helper for save to get the name to save the session to.

        Args:
            name: The name of the session to save, or the 'default' sentinel
                  object.
        """
        if name is default:
            name = config.val.session.default_name
            if name is None:
                if self._current is not None:
                    name = self._current
                else:
                    name = 'default'
        return name

    def save(self, name, last_window=False, load_next_time=False,
             only_window=None, with_private=False):
        """Save a named session.

        Args:
            name: The name of the session to save, or the 'default' sentinel
                  object.
            last_window: If set, saves the saved self._last_window_session
                         instead of the currently open state.
            load_next_time: If set, prepares this session to be load next time.
            only_window: If set, only tabs in the specified window is saved.
            with_private: Include private windows.

        Return:
            The name of the saved session.
        """
        name = self._get_session_name(name)
        path = self._get_session_path(name)

        log.sessions.debug("Saving session {} to {}...".format(name, path))
        if last_window:
            data = self._last_window_session
            if data is None:
                log.sessions.error("last_window_session is None while saving!")
                return None
        else:
            data = self._save_all(only_window=only_window,
                                  with_private=with_private)
        log.sessions.vdebug("Saving data: {}".format(data))  # type: ignore
        try:
            with qtutils.savefile_open(path) as f:
                utils.yaml_dump(data, f)  # type: ignore
        except (OSError, UnicodeEncodeError, yaml.YAMLError) as e:
            raise SessionError(e)

        if load_next_time:
            configfiles.state['general']['session'] = name
        return name

    def save_autosave(self):
        """Save the autosave session."""
        try:
            self.save('_autosave')
        except SessionError as e:
            log.sessions.error("Failed to save autosave session: {}".format(e))

    def delete_autosave(self):
        """Delete the autosave session."""
        try:
            self.delete('_autosave')
        except SessionNotFoundError:
            # Exiting before the first load finished
            pass
        except SessionError as e:
            log.sessions.error("Failed to delete autosave session: {}"
                               .format(e))

    def save_last_window_session(self):
        """Temporarily save the session for the last closed window."""
        self._last_window_session = self._save_all()

    def _load_tab(self, new_tab, data):
        """Load yaml data into a newly opened tab."""
        entries = []
        lazy_load = []  # type: typing.MutableSequence[_JsonType]
        # use len(data['history'])
        # -> dropwhile empty if not session.lazy_session
        lazy_index = len(data['history'])
        gen = itertools.chain(
            itertools.takewhile(lambda _: not lazy_load,
                                enumerate(data['history'])),
            enumerate(lazy_load),
            itertools.dropwhile(lambda i: i[0] < lazy_index,
                                enumerate(data['history'])))

        for i, histentry in gen:
            user_data = {}

            if 'zoom' in data:
                # The zoom was accidentally stored in 'data' instead of per-tab
                # earlier.
                # See https://github.com/qutebrowser/qutebrowser/issues/728
                user_data['zoom'] = data['zoom']
            elif 'zoom' in histentry:
                user_data['zoom'] = histentry['zoom']

            if 'scroll-pos' in data:
                # The scroll position was accidentally stored in 'data' instead
                # of per-tab earlier.
                # See https://github.com/qutebrowser/qutebrowser/issues/728
                pos = data['scroll-pos']
                user_data['scroll-pos'] = QPoint(pos['x'], pos['y'])
            elif 'scroll-pos' in histentry:
                pos = histentry['scroll-pos']
                user_data['scroll-pos'] = QPoint(pos['x'], pos['y'])

            if 'pinned' in histentry:
                new_tab.data.pinned = histentry['pinned']

            if (config.val.session.lazy_restore and
                    histentry.get('active', False) and
                    not histentry['url'].startswith('qute://back')):
                # remove "active" mark and insert back page marked as active
                lazy_index = i + 1
                lazy_load.append({
                    'title': histentry['title'],
                    'url':
                        'qute://back#' +
                        urllib.parse.quote(histentry['title']),
                    'active': True
                })
                histentry['active'] = False

            active = histentry.get('active', False)
            url = QUrl.fromEncoded(histentry['url'].encode('ascii'))
            if 'original-url' in histentry:
                orig_url = QUrl.fromEncoded(
                    histentry['original-url'].encode('ascii'))
            else:
                orig_url = url
            entry = TabHistoryItem(url=url, original_url=orig_url,
                                   title=histentry['title'], active=active,
                                   user_data=user_data)
            entries.append(entry)
            if active:
                new_tab.title_changed.emit(histentry['title'])

        try:
            new_tab.history.private_api.load_items(entries)
        except ValueError as e:
            raise SessionError(e)

    def _load_tree(self, tabbed_browser, tree_data):
        root_data = tree_data.get(0)   # root node always has uid 0
        if root_data is None:
            return
        root_node = tabbed_browser.widget.tree_root

        def recursive_load_node(uid):
            node_data = tree_data[uid]
            children_uids = node_data['children']

            children = [recursive_load_node(uid) for uid in children_uids]

            tab_data = node_data['tab']
            new_tab = tabbed_browser.tabopen(background=False)
            self._load_tab(new_tab, tab_data)

            new_tab.node.parent = root_node
            new_tab.node.children = children
            new_tab.node.collapsed = node_data['collapsed']
            return new_tab.node

        for child_uid in root_data['children']:
            child = recursive_load_node(child_uid)
            child.parent = root_node

    def _load_window(self, win):
        """Turn yaml data into windows."""
        window = mainwindow.MainWindow(geometry=win['geometry'],
                                       private=win.get('private', None))
        window.show()
        tabbed_browser = objreg.get('tabbed-browser', scope='window',
                                    window=window.win_id)
        tab_to_focus = None

        # plain_tbas is used in case the saved session contains a tree and
        # tree-tabs is not enabled, or if the saved session contains normal
        # tabs
        plain_tabs = win.get('tabs', None)
        if win.get('tree'):
            if tabbed_browser.is_treetabbedbrowser:
                tree_data = win.get('tree')
                self._load_tree(tabbed_browser, tree_data)
                tabbed_browser.widget.tree_tab_update()
            else:
                tree = win.get('tree')
                plain_tabs = [tree[i]['tab'] for i in tree if
                              tree[i]['tab']]
        if plain_tabs:
            for i, tab in enumerate(plain_tabs):
                new_tab = tabbed_browser.tabopen(background=False)
                self._load_tab(new_tab, tab)
                if tab.get('active', False):
                    tab_to_focus = i
                if new_tab.data.pinned:
                    tabbed_browser.widget.set_tab_pinned(
                        new_tab, new_tab.data.pinned)
            if tab_to_focus is not None:
                tabbed_browser.widget.setCurrentIndex(tab_to_focus)
            if win.get('active', False):
                QTimer.singleShot(0, tabbed_browser.widget.activateWindow)

    def load(self, name, temp=False):
        """Load a named session.

        Args:
            name: The name of the session to load.
            temp: If given, don't set the current session.
        """
        path = self._get_session_path(name, check_exists=True)
        try:
            with open(path, encoding='utf-8') as f:
                data = utils.yaml_load(f)
        except (OSError, UnicodeDecodeError, yaml.YAMLError) as e:
            raise SessionError(e)

        log.sessions.debug("Loading session {} from {}...".format(name, path))
        if data is None:
            raise SessionError("Got empty session file")

        if qtutils.is_single_process():
            if any(win.get('private') for win in data['windows']):
                raise SessionError("Can't load a session with private windows "
                                   "in single process mode.")

        for win in data['windows']:
            self._load_window(win)

        if data['windows']:
            self.did_load = True
        if not name.startswith('_') and not temp:
            self._current = name

    def delete(self, name):
        """Delete a session."""
        path = self._get_session_path(name, check_exists=True)
        try:
            os.remove(path)
        except OSError as e:
            raise SessionError(e)

    def list_sessions(self):
        """Get a list of all session names."""
        sessions = []
        for filename in os.listdir(self._base_path):
            base, ext = os.path.splitext(filename)
            if ext == '.yml':
                sessions.append(base)
        return sorted(sessions)

    @cmdutils.register(instance='session-manager')
    @cmdutils.argument('name', completion=miscmodels.session)
    def session_load(self, name, clear=False, temp=False, force=False,
                     delete=False):
        """Load a session.

        Args:
            name: The name of the session.
            clear: Close all existing windows.
            temp: Don't set the current session for :session-save.
            force: Force loading internal sessions (starting with an
                   underline).
            delete: Delete the saved session once it has loaded.
        """
        if name.startswith('_') and not force:
            raise cmdutils.CommandError("{} is an internal session, use "
                                        "--force to load anyways."
                                        .format(name))
        old_windows = list(objreg.window_registry.values())
        try:
            self.load(name, temp=temp)
        except SessionNotFoundError:
            raise cmdutils.CommandError("Session {} not found!".format(name))
        except SessionError as e:
            raise cmdutils.CommandError("Error while loading session: {}"
                                        .format(e))
        else:
            if clear:
                for win in old_windows:
                    win.close()
            if delete:
                try:
                    self.delete(name)
                except SessionError as e:
                    log.sessions.exception("Error while deleting session!")
                    raise cmdutils.CommandError("Error while deleting "
                                                "session: {}".format(e))
                else:
                    log.sessions.debug(
                        "Loaded & deleted session {}.".format(name))

    @cmdutils.register(instance='session-manager')
    @cmdutils.argument('name', completion=miscmodels.session)
    @cmdutils.argument('win_id', value=cmdutils.Value.win_id)
    @cmdutils.argument('with_private', flag='p')
    def session_save(self, name: ArgType = default,
                     current: bool = False,
                     quiet: bool = False,
                     force: bool = False,
                     only_active_window: bool = False,
                     with_private: bool = False,
                     win_id: int = None) -> None:
        """Save a session.

        Args:
            name: The name of the session. If not given, the session configured
                  in session.default_name is saved.
            current: Save the current session instead of the default.
            quiet: Don't show confirmation message.
            force: Force saving internal sessions (starting with an underline).
            only_active_window: Saves only tabs of the currently active window.
            with_private: Include private windows.
        """
        if (not isinstance(name, Sentinel) and
                name.startswith('_') and
                not force):
            raise cmdutils.CommandError("{} is an internal session, use "
                                        "--force to save anyways."
                                        .format(name))
        if current:
            if self._current is None:
                raise cmdutils.CommandError("No session loaded currently!")
            name = self._current
            assert not name.startswith('_')
        try:
            if only_active_window:
                name = self.save(name, only_window=win_id,
                                 with_private=True)
            else:
                name = self.save(name, with_private=with_private)
        except SessionError as e:
            raise cmdutils.CommandError("Error while saving session: {}"
                                        .format(e))
        else:
            if quiet:
                log.sessions.debug("Saved session {}.".format(name))
            else:
                message.info("Saved session {}.".format(name))

    @cmdutils.register(instance='session-manager')
    @cmdutils.argument('name', completion=miscmodels.session)
    def session_delete(self, name, force=False):
        """Delete a session.

        Args:
            name: The name of the session.
            force: Force deleting internal sessions (starting with an
                   underline).
        """
        if name.startswith('_') and not force:
            raise cmdutils.CommandError("{} is an internal session, use "
                                        "--force to delete anyways."
                                        .format(name))
        try:
            self.delete(name)
        except SessionNotFoundError:
            raise cmdutils.CommandError("Session {} not found!".format(name))
        except SessionError as e:
            log.sessions.exception("Error while deleting session!")
            raise cmdutils.CommandError("Error while deleting session: {}"
                                        .format(e))
        else:
            log.sessions.debug("Deleted session {}.".format(name))<|MERGE_RESOLUTION|>--- conflicted
+++ resolved
@@ -218,14 +218,10 @@
             tab: The WebView to save.
             active: Whether the tab is currently active.
         """
-<<<<<<< HEAD
         # FIXME understand why this happens
         if tab is None:
             return {}
-        data = {'history': []}
-=======
         data = {'history': []}  # type: _JsonType
->>>>>>> b6d8d867
         if active:
             data['active'] = True
         for idx, item in enumerate(tab.history):
