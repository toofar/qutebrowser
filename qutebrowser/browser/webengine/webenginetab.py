--- conflicted
+++ resolved
@@ -26,12 +26,8 @@
 import html as html_utils
 from typing import cast, Union, Optional
 
-<<<<<<< HEAD
-from PyQt5.QtCore import pyqtSignal, pyqtSlot, Qt, QPoint, QPointF, QUrl, QObject, QTimer
-=======
 from PyQt5.QtCore import (pyqtSignal, pyqtSlot, Qt, QPoint, QPointF, QUrl,
-                          QObject, QFile, QIODevice)
->>>>>>> fc1d4d24
+                          QObject, QFile, QIODevice, QTimer)
 from PyQt5.QtNetwork import QAuthenticator
 from PyQt5.QtWidgets import QWidget
 from PyQt5.QtWebEngineWidgets import QWebEnginePage, QWebEngineScript, QWebEngineHistory
