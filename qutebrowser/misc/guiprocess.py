# vim: ft=python fileencoding=utf-8 sts=4 sw=4 et:

# Copyright 2015-2021 Florian Bruhin (The Compiler) <mail@qutebrowser.org>
#
# This file is part of qutebrowser.
#
# qutebrowser is free software: you can redistribute it and/or modify
# it under the terms of the GNU General Public License as published by
# the Free Software Foundation, either version 3 of the License, or
# (at your option) any later version.
#
# qutebrowser is distributed in the hope that it will be useful,
# but WITHOUT ANY WARRANTY; without even the implied warranty of
# MERCHANTABILITY or FITNESS FOR A PARTICULAR PURPOSE.  See the
# GNU General Public License for more details.
#
# You should have received a copy of the GNU General Public License
# along with qutebrowser.  If not, see <https://www.gnu.org/licenses/>.

"""A QProcess which shows notifications in the GUI."""

import dataclasses
import locale
import shlex
from typing import Mapping, Sequence, Dict, Optional

from PyQt6.QtCore import (pyqtSlot, pyqtSignal, QObject, QProcess,
                          QProcessEnvironment, QByteArray, QUrl, Qt)

from qutebrowser.utils import message, log, utils, usertypes, version
from qutebrowser.api import cmdutils, apitypes
from qutebrowser.completion.models import miscmodels


all_processes: Dict[int, Optional['GUIProcess']] = {}
last_pid: Optional[int] = None


@cmdutils.register()
@cmdutils.argument('tab', value=cmdutils.Value.cur_tab)
@cmdutils.argument('pid', completion=miscmodels.process)
@cmdutils.argument('action', choices=['show', 'terminate', 'kill'])
def process(tab: apitypes.Tab, pid: int = None, action: str = 'show') -> None:
    """Manage processes spawned by qutebrowser.

    Note that processes with a successful exit get cleaned up after 1h.

    Args:
        pid: The process ID of the process to manage.
        action: What to do with the given process:

            - show: Show information about the process.
            - terminate: Try to gracefully terminate the process (SIGTERM).
            - kill: Kill the process forcefully (SIGKILL).
    """
    if pid is None:
        if last_pid is None:
            raise cmdutils.CommandError("No process executed yet!")
        pid = last_pid

    try:
        proc = all_processes[pid]
    except KeyError:
        raise cmdutils.CommandError(f"No process found with pid {pid}")

    if proc is None:
        raise cmdutils.CommandError(f"Data for process {pid} got cleaned up")

    if action == 'show':
        tab.load_url(QUrl(f'qute://process/{pid}'))
    elif action == 'terminate':
        proc.terminate()
    elif action == 'kill':
        proc.terminate(kill=True)
    else:
        raise utils.Unreachable(action)


@dataclasses.dataclass
class ProcessOutcome:

    """The outcome of a finished process."""

    what: str
    running: bool = False
    status: Optional[QProcess.ExitStatus] = None
    code: Optional[int] = None

    def was_successful(self) -> bool:
        """Whether the process exited successfully.

        This must not be called if the process didn't exit yet.
        """
        assert self.status is not None, "Process didn't finish yet"
        assert self.code is not None
        return self.status == QProcess.ExitStatus.NormalExit and self.code == 0

    def __str__(self) -> str:
        if self.running:
            return f"{self.what.capitalize()} is running."
        elif self.status is None:
            return f"{self.what.capitalize()} did not start."

        assert self.status is not None
        assert self.code is not None

        if self.status == QProcess.ExitStatus.CrashExit:
            return f"{self.what.capitalize()} crashed."
        elif self.was_successful():
            return f"{self.what.capitalize()} exited successfully."

        assert self.status == QProcess.ExitStatus.NormalExit
        # We call this 'status' here as it makes more sense to the user -
        # it's actually 'code'.
        return f"{self.what.capitalize()} exited with status {self.code}."

    def state_str(self) -> str:
        """Get a short string describing the state of the process.

        This is used in the :process completion.
        """
        if self.running:
            return 'running'
        elif self.status is None:
            return 'not started'
        elif self.status == QProcess.ExitStatus.CrashExit:
            return 'crashed'
        elif self.was_successful():
            return 'successful'
        else:
            return 'unsuccessful'


class GUIProcess(QObject):

    """An external process which shows notifications in the GUI.

    Args:
        cmd: The command which was started.
        args: A list of arguments which gets passed.
        verbose: Whether to show more messages.
        running: Whether the underlying process is started.
        what: What kind of thing is spawned (process/editor/userscript/...).
              Used in messages.
        _output_messages: Show output as messages.
        _proc: The underlying QProcess.

    Signals:
        error/finished/started signals proxied from QProcess.
    """

    error = pyqtSignal(QProcess.ProcessError)
    finished = pyqtSignal(int, QProcess.ExitStatus)
    started = pyqtSignal()

    def __init__(
            self,
            what: str,
            *,
            verbose: bool = False,
            additional_env: Mapping[str, str] = None,
            output_messages: bool = False,
            parent: QObject = None,
    ):
        super().__init__(parent)
        self.what = what
        self.verbose = verbose
        self._output_messages = output_messages
        self.outcome = ProcessOutcome(what=what)
        self.cmd: Optional[str] = None
        self.args: Optional[Sequence[str]] = None
        self.pid: Optional[int] = None

        self.stdout: str = ""
        self.stderr: str = ""

        self._cleanup_timer = usertypes.Timer(self, 'process-cleanup')
        self._cleanup_timer.setTimerType(Qt.TimerType.VeryCoarseTimer)
        self._cleanup_timer.setInterval(3600 * 1000)  # 1h
        self._cleanup_timer.timeout.connect(self._on_cleanup_timer)
        self._cleanup_timer.setSingleShot(True)

        self._proc = QProcess(self)
        self._proc.errorOccurred.connect(self._on_error)
        self._proc.errorOccurred.connect(self.error)
        self._proc.finished.connect(self._on_finished)
        self._proc.finished.connect(self.finished)
        self._proc.started.connect(self._on_started)
        self._proc.started.connect(self.started)
        self._proc.readyReadStandardOutput.connect(self._on_ready_read_stdout)
        self._proc.readyReadStandardError.connect(self._on_ready_read_stderr)

        if additional_env is not None:
            procenv = QProcessEnvironment.systemEnvironment()
            for k, v in additional_env.items():
                procenv.insert(k, v)
            self._proc.setProcessEnvironment(procenv)

    def __str__(self) -> str:
        if self.cmd is None or self.args is None:
            return f'<unknown {self.what} command>'
        return ' '.join(shlex.quote(e) for e in [self.cmd] + list(self.args))

    def _decode_data(self, qba: QByteArray) -> str:
        """Decode data coming from a process."""
        encoding = locale.getpreferredencoding(do_setlocale=False)
        return qba.data().decode(encoding, 'replace')

    def _process_text(self, data: QByteArray, attr: str) -> None:
        """Process new stdout/stderr text.

        Arguments:
            data: The new process data.
            attr: Either 'stdout' or 'stderr'.
        """
        text = self._decode_data(data)

        if '\r' in text and not utils.is_windows:
            # Crude handling of CR for e.g. progress output.
            # Discard everything before the last \r in the new input, then discard
            # everything after the last \n in self.stdout/self.stderr.
            text = text.rsplit('\r', maxsplit=1)[-1]
            existing = getattr(self, attr)
            if '\n' in existing:
                new = existing.rsplit('\n', maxsplit=1)[0] + '\n'
            else:
                new = ''
            setattr(self, attr, new)

        if attr == 'stdout':
            self.stdout += text
        elif attr == 'stderr':
            self.stderr += text
        else:
            raise utils.Unreachable(attr)

    @pyqtSlot()
    def _on_ready_read_stdout(self) -> None:
        if not self._output_messages:
            return

        self._process_text(self._proc.readAllStandardOutput(), 'stdout')
        message.info(self._elide_output(self.stdout), replace=f"stdout-{self.pid}")

    @pyqtSlot()
    def _on_ready_read_stderr(self) -> None:
        if not self._output_messages:
            return
        self._process_text(self._proc.readAllStandardError(), 'stderr')
        message.error(self._elide_output(self.stderr), replace=f"stderr-{self.pid}")

    @pyqtSlot(QProcess.ProcessError)
    def _on_error(self, error: QProcess.ProcessError) -> None:
        """Show a message if there was an error while spawning."""
        if error == QProcess.ProcessError.Crashed and not utils.is_windows:
            # Already handled via ExitStatus in _on_finished
            return

        what = f"{self.what} {self.cmd!r}"
        error_descriptions = {
<<<<<<< HEAD
            QProcess.FailedToStart: f"{what.capitalize()} failed to start",
            QProcess.Crashed: f"{what.capitalize()} crashed",
            QProcess.Timedout: f"{what.capitalize()} timed out",
            QProcess.WriteError: f"Write error for {what}",
            QProcess.ReadError: f"Read error for {what}",
=======
            QProcess.ProcessError.FailedToStart: f"{what.capitalize()} failed to start",
            QProcess.ProcessError.Crashed: f"{what.capitalize()} crashed",
            QProcess.ProcessError.Timedout: f"{what.capitalize()} timed out",
            QProcess.ProcessError.WriteError: f"Write error for {what}",
            QProcess.ProcessError.WriteError: f"Read error for {what}",
>>>>>>> ec200c34
        }
        error_string = self._proc.errorString()
        msg = ': '.join([error_descriptions[error], error_string])

        # We can't get some kind of error code from Qt...
        # https://bugreports.qt.io/browse/QTBUG-44769
        # However, it looks like those strings aren't actually translated?
        known_errors = ['No such file or directory', 'Permission denied']
        if (': ' in error_string and  # pragma: no branch
                error_string.split(': ', maxsplit=1)[1] in known_errors):
            msg += f'\nHint: Make sure {self.cmd!r} exists and is executable'
            if version.is_flatpak():
                msg += ' inside the Flatpak container'

        message.error(msg)

    def _elide_output(self, output: str) -> str:
        """Shorten long output before showing it."""
        output = output.strip()
        lines = output.splitlines()
        count = len(lines)
        threshold = 20

        if count > threshold:
            lines = [
                f'[{count - threshold} lines hidden, see :process for the full output]'
            ] + lines[-threshold:]
            output = '\n'.join(lines)

        return output

    @pyqtSlot(int, QProcess.ExitStatus)
    def _on_finished(self, code: int, status: QProcess.ExitStatus) -> None:
        """Show a message when the process finished."""
        log.procs.debug("Process finished with code {}, status {}.".format(
            code, status))

        self.outcome.running = False
        self.outcome.code = code
        self.outcome.status = status

        self.stderr += self._decode_data(self._proc.readAllStandardError())
        self.stdout += self._decode_data(self._proc.readAllStandardOutput())

        if self._output_messages:
            if self.stdout:
                message.info(
                    self._elide_output(self.stdout), replace=f"stdout-{self.pid}")
            if self.stderr:
                message.error(
                    self._elide_output(self.stderr), replace=f"stderr-{self.pid}")

        if self.outcome.was_successful():
            if self.verbose:
                message.info(str(self.outcome))
            self._cleanup_timer.start()
        else:
            if self.stdout:
                log.procs.error("Process stdout:\n" + self.stdout.strip())
            if self.stderr:
                log.procs.error("Process stderr:\n" + self.stderr.strip())
            message.error(str(self.outcome) + " See :process for details.")

    @pyqtSlot()
    def _on_started(self) -> None:
        """Called when the process started successfully."""
        log.procs.debug("Process started.")
        assert not self.outcome.running
        self.outcome.running = True

    def _pre_start(self, cmd: str, args: Sequence[str]) -> None:
        """Prepare starting of a QProcess."""
        if self.outcome.running:
            raise ValueError("Trying to start a running QProcess!")
        self.cmd = cmd
        self.args = args
        log.procs.debug(f"Executing: {self}")
        if self.verbose:
            message.info(f'Executing: {self}')

    def start(self, cmd: str, args: Sequence[str]) -> None:
        """Convenience wrapper around QProcess::start."""
        log.procs.debug("Starting process.")
        self._pre_start(cmd, args)
        self._proc.start(cmd, args)
        self._post_start()
        self._proc.closeWriteChannel()

    def start_detached(self, cmd: str, args: Sequence[str]) -> bool:
        """Convenience wrapper around QProcess::startDetached."""
        log.procs.debug("Starting detached.")
        self._pre_start(cmd, args)
        ok, self.pid = self._proc.startDetached(
            cmd, args, None)  # type: ignore[call-arg]

        if not ok:
            message.error("Error while spawning {}".format(self.what))
            return False

        log.procs.debug("Process started.")
        self.outcome.running = True
        self._post_start()
        return True

    def _post_start(self) -> None:
        """Register this process and remember the process ID after starting."""
        self.pid = self._proc.processId()
        all_processes[self.pid] = self
        global last_pid
        last_pid = self.pid

    @pyqtSlot()
    def _on_cleanup_timer(self) -> None:
        """Remove the process from all registered processes."""
        log.procs.debug(f"Cleaning up data for {self.pid}")
        assert self.pid in all_processes
        all_processes[self.pid] = None
        self.deleteLater()

    def terminate(self, kill: bool = False) -> None:
        """Terminate or kill the process."""
        if kill:
            self._proc.kill()
        else:
            self._proc.terminate()<|MERGE_RESOLUTION|>--- conflicted
+++ resolved
@@ -258,19 +258,11 @@
 
         what = f"{self.what} {self.cmd!r}"
         error_descriptions = {
-<<<<<<< HEAD
-            QProcess.FailedToStart: f"{what.capitalize()} failed to start",
-            QProcess.Crashed: f"{what.capitalize()} crashed",
-            QProcess.Timedout: f"{what.capitalize()} timed out",
-            QProcess.WriteError: f"Write error for {what}",
-            QProcess.ReadError: f"Read error for {what}",
-=======
             QProcess.ProcessError.FailedToStart: f"{what.capitalize()} failed to start",
             QProcess.ProcessError.Crashed: f"{what.capitalize()} crashed",
             QProcess.ProcessError.Timedout: f"{what.capitalize()} timed out",
             QProcess.ProcessError.WriteError: f"Write error for {what}",
-            QProcess.ProcessError.WriteError: f"Read error for {what}",
->>>>>>> ec200c34
+            QProcess.ProcessError.ReadError: f"Read error for {what}",
         }
         error_string = self._proc.errorString()
         msg = ': '.join([error_descriptions[error], error_string])
