--- conflicted
+++ resolved
@@ -28,20 +28,9 @@
 import pytest
 from PyQt5.QtCore import QUrl
 
-<<<<<<< HEAD
-from qutebrowser.completion.models import (miscmodels, urlmodel, configmodel,
-                                           sortfilter)
-from qutebrowser.browser import history
-
-
-pytestmark = pytest.mark.skip("FIXME:conf reintroduce after new completion "
-                              "is in")
-=======
 from qutebrowser.completion.models import miscmodels, urlmodel, configmodel
 from qutebrowser.config import sections, value
 from qutebrowser.utils import objreg
-from qutebrowser.browser import history
->>>>>>> 49b858e3
 
 
 def _check_completions(model, expected):
