# vim: ft=python fileencoding=utf-8 sts=4 sw=4 et:

# Copyright 2016-2020 Florian Bruhin (The Compiler) <mail@qutebrowser.org>
#
# This file is part of qutebrowser.
#
# qutebrowser is free software: you can redistribute it and/or modify
# it under the terms of the GNU General Public License as published by
# the Free Software Foundation, either version 3 of the License, or
# (at your option) any later version.
#
# qutebrowser is distributed in the hope that it will be useful,
# but WITHOUT ANY WARRANTY; without even the implied warranty of
# MERCHANTABILITY or FITNESS FOR A PARTICULAR PURPOSE.  See the
# GNU General Public License for more details.
#
# You should have received a copy of the GNU General Public License
# along with qutebrowser.  If not, see <http://www.gnu.org/licenses/>.

"""Base class for a wrapper over QWebView/QWebEngineView."""

import enum
import itertools
import functools
import typing

import attr
from PyQt5.QtCore import (pyqtSignal, pyqtSlot, QUrl, QObject, QSizeF, Qt,
                          QEvent, QPoint)
from PyQt5.QtGui import QKeyEvent, QIcon
from PyQt5.QtWidgets import QWidget, QApplication, QDialog
from PyQt5.QtPrintSupport import QPrintDialog, QPrinter
from PyQt5.QtNetwork import QNetworkAccessManager

if typing.TYPE_CHECKING:
    from PyQt5.QtWebKit import QWebHistory
    from PyQt5.QtWebEngineWidgets import QWebEngineHistory

import pygments
import pygments.lexers
import pygments.formatters

from qutebrowser.keyinput import modeman
from qutebrowser.config import config
from qutebrowser.utils import (utils, objreg, usertypes, log, qtutils,
                               urlutils, message)
from qutebrowser.misc import miscwidgets, objects, sessions
from qutebrowser.browser import eventfilter, shared
from qutebrowser.qt import sip
from qutebrowser.utils import jinja

if typing.TYPE_CHECKING:
    from qutebrowser.browser import webelem
    from qutebrowser.browser.inspector import AbstractWebInspector


tab_id_gen = itertools.count(0)


def create(win_id: int,
           private: bool,
           parent: QWidget = None) -> 'AbstractTab':
    """Get a QtWebKit/QtWebEngine tab object.

    Args:
        win_id: The window ID where the tab will be shown.
        private: Whether the tab is a private/off the record tab.
        parent: The Qt parent to set.
    """
    # Importing modules here so we don't depend on QtWebEngine without the
    # argument and to avoid circular imports.
    mode_manager = modeman.instance(win_id)
    if objects.backend == usertypes.Backend.QtWebEngine:
        from qutebrowser.browser.webengine import webenginetab
        tab_class = webenginetab.WebEngineTab  # type: typing.Type[AbstractTab]
    else:
        from qutebrowser.browser.webkit import webkittab
        tab_class = webkittab.WebKitTab
    return tab_class(win_id=win_id, mode_manager=mode_manager, private=private,
                     parent=parent)


def init() -> None:
    """Initialize backend-specific modules."""
    if objects.backend == usertypes.Backend.QtWebEngine:
        from qutebrowser.browser.webengine import webenginetab
        webenginetab.init()


class WebTabError(Exception):

    """Base class for various errors."""


class UnsupportedOperationError(WebTabError):

    """Raised when an operation is not supported with the given backend."""


TerminationStatus = enum.Enum('TerminationStatus', [
    'normal',
    'abnormal',  # non-zero exit status
    'crashed',   # e.g. segfault
    'killed',
    'unknown',
])


@attr.s
class TabData:

    """A simple namespace with a fixed set of attributes.

    Attributes:
        keep_icon: Whether the (e.g. cloned) icon should not be cleared on page
                   load.
        inspector: The QWebInspector used for this webview.
        viewing_source: Set if we're currently showing a source view.
                        Only used when sources are shown via pygments.
        open_target: Where to open the next link.
                     Only used for QtWebKit.
        override_target: Override for open_target for fake clicks (like hints).
                         Only used for QtWebKit.
        pinned: Flag to pin the tab.
        fullscreen: Whether the tab has a video shown fullscreen currently.
        netrc_used: Whether netrc authentication was performed.
        input_mode: current input mode for the tab.
    """

    keep_icon = attr.ib(False)  # type: bool
    viewing_source = attr.ib(False)  # type: bool
    inspector = attr.ib(None)  # type: typing.Optional[AbstractWebInspector]
    open_target = attr.ib(
        usertypes.ClickTarget.normal)  # type: usertypes.ClickTarget
    override_target = attr.ib(
        None)  # type: typing.Optional[usertypes.ClickTarget]
    pinned = attr.ib(False)  # type: bool
    fullscreen = attr.ib(False)  # type: bool
    netrc_used = attr.ib(False)  # type: bool
    input_mode = attr.ib(usertypes.KeyMode.normal)  # type: usertypes.KeyMode
    last_navigation = attr.ib(None)  # type: usertypes.NavigationRequest

    def should_show_icon(self) -> bool:
        return (config.val.tabs.favicons.show == 'always' or
                config.val.tabs.favicons.show == 'pinned' and self.pinned)


class AbstractAction:

    """Attribute ``action`` of AbstractTab for Qt WebActions."""

    # The class actions are defined on (QWeb{Engine,}Page)
    action_class = None  # type: type
    # The type of the actions (QWeb{Engine,}Page.WebAction)
    action_base = None  # type: type

    def __init__(self, tab: 'AbstractTab') -> None:
        self._widget = typing.cast(QWidget, None)
        self._tab = tab

    def exit_fullscreen(self) -> None:
        """Exit the fullscreen mode."""
        raise NotImplementedError

    def save_page(self) -> None:
        """Save the current page."""
        raise NotImplementedError

    def run_string(self, name: str) -> None:
        """Run a webaction based on its name."""
        member = getattr(self.action_class, name, None)
        if not isinstance(member, self.action_base):
            raise WebTabError("{} is not a valid web action!".format(name))
        self._widget.triggerPageAction(member)

    def show_source(
            self,
            pygments: bool = False  # pylint: disable=redefined-outer-name
    ) -> None:
        """Show the source of the current page in a new tab."""
        raise NotImplementedError

    def _show_source_pygments(self) -> None:

        def show_source_cb(source: str) -> None:
            """Show source as soon as it's ready."""
            # WORKAROUND for https://github.com/PyCQA/pylint/issues/491
            # pylint: disable=no-member
            lexer = pygments.lexers.HtmlLexer()
            formatter = pygments.formatters.HtmlFormatter(
                full=True, linenos='table')
            # pylint: enable=no-member
            highlighted = pygments.highlight(source, lexer, formatter)

            tb = objreg.get('tabbed-browser', scope='window',
                            window=self._tab.win_id)
            new_tab = tb.tabopen(background=False, related=True)
            new_tab.set_html(highlighted, self._tab.url())
            new_tab.data.viewing_source = True

        self._tab.dump_async(show_source_cb)


class AbstractPrinting:

    """Attribute ``printing`` of AbstractTab for printing the page."""

    def __init__(self, tab: 'AbstractTab') -> None:
        self._widget = typing.cast(QWidget, None)
        self._tab = tab

    def check_pdf_support(self) -> None:
        """Check whether writing to PDFs is supported.

        If it's not supported (by the current Qt version), a WebTabError is
        raised.
        """
        raise NotImplementedError

    def check_printer_support(self) -> None:
        """Check whether writing to a printer is supported.

        If it's not supported (by the current Qt version), a WebTabError is
        raised.
        """
        raise NotImplementedError

    def check_preview_support(self) -> None:
        """Check whether showing a print preview is supported.

        If it's not supported (by the current Qt version), a WebTabError is
        raised.
        """
        raise NotImplementedError

    def to_pdf(self, filename: str) -> bool:
        """Print the tab to a PDF with the given filename."""
        raise NotImplementedError

    def to_printer(self, printer: QPrinter,
                   callback: typing.Callable[[bool], None] = None) -> None:
        """Print the tab.

        Args:
            printer: The QPrinter to print to.
            callback: Called with a boolean
                      (True if printing succeeded, False otherwise)
        """
        raise NotImplementedError

    def show_dialog(self) -> None:
        """Print with a QPrintDialog."""
        self.check_printer_support()

        def print_callback(ok: bool) -> None:
            """Called when printing finished."""
            if not ok:
                message.error("Printing failed!")
            diag.deleteLater()

        def do_print() -> None:
            """Called when the dialog was closed."""
            self.to_printer(diag.printer(), print_callback)

        diag = QPrintDialog(self._tab)
        if utils.is_mac:
            # For some reason we get a segfault when using open() on macOS
            ret = diag.exec_()
            if ret == QDialog.Accepted:
                do_print()
        else:
            diag.open(do_print)


class AbstractSearch(QObject):

    """Attribute ``search`` of AbstractTab for doing searches.

    Attributes:
        text: The last thing this view was searched for.
        search_displayed: Whether we're currently displaying search results in
                          this view.
        _flags: The flags of the last search (needs to be set by subclasses).
        _widget: The underlying WebView widget.
    """

    #: Signal emitted when a search was finished
    #: (True if the text was found, False otherwise)
    finished = pyqtSignal(bool)
    #: Signal emitted when an existing search was cleared.
    cleared = pyqtSignal()

    _Callback = typing.Callable[[bool], None]

    def __init__(self, tab: 'AbstractTab', parent: QWidget = None):
        super().__init__(parent)
        self._tab = tab
        self._widget = typing.cast(QWidget, None)
        self.text = None  # type: typing.Optional[str]
        self.search_displayed = False

    def _is_case_sensitive(self, ignore_case: usertypes.IgnoreCase) -> bool:
        """Check if case-sensitivity should be used.

        This assumes self.text is already set properly.

        Arguments:
            ignore_case: The ignore_case value from the config.
        """
        assert self.text is not None
        mapping = {
            usertypes.IgnoreCase.smart: not self.text.islower(),
            usertypes.IgnoreCase.never: True,
            usertypes.IgnoreCase.always: False,
        }
        return mapping[ignore_case]

    def search(self, text: str, *,
               ignore_case: usertypes.IgnoreCase = usertypes.IgnoreCase.never,
               reverse: bool = False,
               wrap: bool = True,
               result_cb: _Callback = None) -> None:
        """Find the given text on the page.

        Args:
            text: The text to search for.
            ignore_case: Search case-insensitively.
            reverse: Reverse search direction.
            wrap: Allow wrapping at the top or bottom of the page.
            result_cb: Called with a bool indicating whether a match was found.
        """
        raise NotImplementedError

    def clear(self) -> None:
        """Clear the current search."""
        raise NotImplementedError

    def prev_result(self, *, result_cb: _Callback = None) -> None:
        """Go to the previous result of the current search.

        Args:
            result_cb: Called with a bool indicating whether a match was found.
        """
        raise NotImplementedError

    def next_result(self, *, result_cb: _Callback = None) -> None:
        """Go to the next result of the current search.

        Args:
            result_cb: Called with a bool indicating whether a match was found.
        """
        raise NotImplementedError


class AbstractZoom(QObject):

    """Attribute ``zoom`` of AbstractTab for controlling zoom."""

    def __init__(self, tab: 'AbstractTab', parent: QWidget = None) -> None:
        super().__init__(parent)
        self._tab = tab
        self._widget = typing.cast(QWidget, None)
        # Whether zoom was changed from the default.
        self._default_zoom_changed = False
        self._init_neighborlist()
        config.instance.changed.connect(self._on_config_changed)
        # tab._widget isn't initialized at this point so we can't use
        # tab.url() to get the per-url default zoom.
        self._zoom_factor = float(config.val.zoom.default) / 100
        self._tab.url_changed.connect(self._on_url_changed)

    def _on_url_changed(self):
        # NOTE: If a new page is requested and the request is slow to
        # return data then this can be called while the "old" page is
        # still displayed.
        if self._default_zoom_changed:
            # TODO: If someone has changed the zoom level for this tab
            # then navigates to a tab with a custom default zoom should
            # we change the tab zoom or expect people to press '='?
            return
        self.apply_default()

    @pyqtSlot(str)
    def _on_config_changed(self, option: str) -> None:
        if option in ['zoom.levels', 'zoom.default']:
            if not self._default_zoom_changed:
                default_zoom = config.instance.get('zoom.default',
                                                   url=self._tab.url())
                factor = float(default_zoom) / 100
                self.set_factor(factor)
            self._init_neighborlist()

    def _init_neighborlist(self) -> None:
        """Initialize self._neighborlist.

        It is a NeighborList with the zoom levels."""
        levels = config.val.zoom.levels
        self._neighborlist = usertypes.NeighborList(
<<<<<<< HEAD
            levels, mode=usertypes.NeighborList.Modes.edge
        )  # type: usertypes.NeighborList[float]
        self._neighborlist.fuzzyval = config.val.zoom.default
=======
            levels, mode=usertypes.NeighborList.Modes.edge)
        try:
            default_zoom = config.instance.get('zoom.default',
                                               url=self._tab.url())
        except AttributeError:
            # If called from init self._tab isn't setup yet so tab.url() fails
            default_zoom = config.val.zoom.default
        self._neighborlist.fuzzyval = default_zoom
>>>>>>> d2e1cea8

    def apply_offset(self, offset: int) -> float:
        """Increase/Decrease the zoom level by the given offset.

        Args:
            offset: The offset in the zoom level list.

        Return:
            The new zoom level.
        """
        level = self._neighborlist.getitem(offset)
        self.set_factor(float(level) / 100, fuzzyval=False)
        return level

    def _set_factor_internal(self, factor: float) -> None:
        raise NotImplementedError

    def set_factor(self, factor: float, *, fuzzyval=True,
                   or_default: bool = False) -> None:
        """Zoom to a given zoom factor.

        Args:
            factor: The zoom factor as float.
            fuzzyval: Whether to set the NeighborLists fuzzyval.
            or_default: If this tab hasn't had the default zoom factor
                overriden then ignore the passed factor and just
                re-apply the default one.
        """
        if fuzzyval:
            self._neighborlist.fuzzyval = int(factor * 100)
        if factor < 0:
            raise ValueError("Can't zoom to factor {}!".format(factor))

        default_zoom = config.instance.get('zoom.default',
                                           url=self._tab.url())
        default_zoom_factor = float(default_zoom) / 100
        if or_default and not self._default_zoom_changed:
            factor = default_zoom_factor
        self._default_zoom_changed = (factor != default_zoom_factor)

        self._zoom_factor = factor
        self._set_factor_internal(factor)

    def factor(self) -> float:
        """Return the current zoom level of the tab as a float."""
        return self._zoom_factor

    def apply_default(self) -> None:
        """Set the zoom level of the current tab back to the default."""
        default_zoom = config.instance.get('zoom.default',
                                           url=self._tab.url())
        self._zoom_factor = float(default_zoom) / 100
        self._set_factor_internal(self._zoom_factor)

    def reapply(self) -> None:
        self._set_factor_internal(self._zoom_factor)


class SelectionState(enum.Enum):

    """Possible states of selection in caret mode.

    NOTE: Names need to line up with SelectionState in caret.js!
    """

    none = 1
    normal = 2
    line = 3


class AbstractCaret(QObject):

    """Attribute ``caret`` of AbstractTab for caret browsing."""

    #: Signal emitted when the selection was toggled.
    selection_toggled = pyqtSignal(SelectionState)
    #: Emitted when a ``follow_selection`` action is done.
    follow_selected_done = pyqtSignal()

    def __init__(self,
                 mode_manager: modeman.ModeManager,
                 parent: QWidget = None) -> None:
        super().__init__(parent)
        self._widget = typing.cast(QWidget, None)
        self._mode_manager = mode_manager
        mode_manager.entered.connect(self._on_mode_entered)
        mode_manager.left.connect(self._on_mode_left)
        # self._tab is set by subclasses so mypy knows its concrete type.

    def _on_mode_entered(self, mode: usertypes.KeyMode) -> None:
        raise NotImplementedError

    def _on_mode_left(self, mode: usertypes.KeyMode) -> None:
        raise NotImplementedError

    def move_to_next_line(self, count: int = 1) -> None:
        raise NotImplementedError

    def move_to_prev_line(self, count: int = 1) -> None:
        raise NotImplementedError

    def move_to_next_char(self, count: int = 1) -> None:
        raise NotImplementedError

    def move_to_prev_char(self, count: int = 1) -> None:
        raise NotImplementedError

    def move_to_end_of_word(self, count: int = 1) -> None:
        raise NotImplementedError

    def move_to_next_word(self, count: int = 1) -> None:
        raise NotImplementedError

    def move_to_prev_word(self, count: int = 1) -> None:
        raise NotImplementedError

    def move_to_start_of_line(self) -> None:
        raise NotImplementedError

    def move_to_end_of_line(self) -> None:
        raise NotImplementedError

    def move_to_start_of_next_block(self, count: int = 1) -> None:
        raise NotImplementedError

    def move_to_start_of_prev_block(self, count: int = 1) -> None:
        raise NotImplementedError

    def move_to_end_of_next_block(self, count: int = 1) -> None:
        raise NotImplementedError

    def move_to_end_of_prev_block(self, count: int = 1) -> None:
        raise NotImplementedError

    def move_to_start_of_document(self) -> None:
        raise NotImplementedError

    def move_to_end_of_document(self) -> None:
        raise NotImplementedError

    def toggle_selection(self, line: bool = False) -> None:
        raise NotImplementedError

    def drop_selection(self) -> None:
        raise NotImplementedError

    def selection(self, callback: typing.Callable[[str], None]) -> None:
        raise NotImplementedError

    def reverse_selection(self) -> None:
        raise NotImplementedError

    def _follow_enter(self, tab: bool) -> None:
        """Follow a link by faking an enter press."""
        if tab:
            self._tab.fake_key_press(Qt.Key_Enter, modifier=Qt.ControlModifier)
        else:
            self._tab.fake_key_press(Qt.Key_Enter)

    def follow_selected(self, *, tab: bool = False) -> None:
        raise NotImplementedError


class AbstractScroller(QObject):

    """Attribute ``scroller`` of AbstractTab to manage scroll position."""

    #: Signal emitted when the scroll position changed (int, int)
    perc_changed = pyqtSignal(int, int)
    #: Signal emitted before the user requested a jump.
    #: Used to set the special ' mark so the user can return.
    before_jump_requested = pyqtSignal()

    def __init__(self, tab: 'AbstractTab', parent: QWidget = None):
        super().__init__(parent)
        self._tab = tab
        self._widget = typing.cast(QWidget, None)
        if 'log-scroll-pos' in objects.debug_flags:
            self.perc_changed.connect(self._log_scroll_pos_change)

    @pyqtSlot()
    def _log_scroll_pos_change(self) -> None:
        log.webview.vdebug(  # type: ignore[attr-defined]
            "Scroll position changed to {}".format(self.pos_px()))

    def _init_widget(self, widget: QWidget) -> None:
        self._widget = widget

    def pos_px(self) -> int:
        raise NotImplementedError

    def pos_perc(self) -> int:
        raise NotImplementedError

    def to_perc(self, x: int = None, y: int = None) -> None:
        raise NotImplementedError

    def to_point(self, point: QPoint) -> None:
        raise NotImplementedError

    def to_anchor(self, name: str) -> None:
        raise NotImplementedError

    def delta(self, x: int = 0, y: int = 0) -> None:
        raise NotImplementedError

    def delta_page(self, x: float = 0, y: float = 0) -> None:
        raise NotImplementedError

    def up(self, count: int = 1) -> None:
        raise NotImplementedError

    def down(self, count: int = 1) -> None:
        raise NotImplementedError

    def left(self, count: int = 1) -> None:
        raise NotImplementedError

    def right(self, count: int = 1) -> None:
        raise NotImplementedError

    def top(self) -> None:
        raise NotImplementedError

    def bottom(self) -> None:
        raise NotImplementedError

    def page_up(self, count: int = 1) -> None:
        raise NotImplementedError

    def page_down(self, count: int = 1) -> None:
        raise NotImplementedError

    def at_top(self) -> bool:
        raise NotImplementedError

    def at_bottom(self) -> bool:
        raise NotImplementedError


class AbstractHistoryPrivate:

    """Private API related to the history."""

    def __init__(self, tab: 'AbstractTab'):
        self._tab = tab
        self._history = typing.cast(
            typing.Union['QWebHistory', 'QWebEngineHistory'], None)

    def serialize(self) -> bytes:
        """Serialize into an opaque format understood by self.deserialize."""
        raise NotImplementedError

    def deserialize(self, data: bytes) -> None:
        """Deserialize from a format produced by self.serialize."""
        raise NotImplementedError

    def load_items(self, items: typing.Sequence) -> None:
        """Deserialize from a list of WebHistoryItems."""
        raise NotImplementedError


class AbstractTabHistoryItem:

    """A single item in the tab history.

    Attributes:
        url: The QUrl of this item.
        original_url: The QUrl of this item which was originally requested.
        title: The title as string of this item.
        active: Whether this item is the item currently navigated to.
        user_data: The user data for this item.
    """

    def __init__(self, url, title, *, original_url=None, active=False,
                 user_data=None, last_visited=None):
        self.url = url
        if original_url is None:
            self.original_url = url
        else:
            self.original_url = original_url
        self.title = title
        self.active = active
        self.user_data = user_data
        self.last_visited = last_visited

    def __repr__(self):
        return utils.get_repr(
            self,
            constructor=True,
            url=self.url,
            original_url=self.original_url,
            title=self.title,
            active=self.active,
            user_data=self.user_data,
            last_visited=self.last_visited,
        )


class AbstractHistory:

    """The history attribute of a AbstractTab."""

    def __init__(self, tab: 'AbstractTab') -> None:
        self._tab = tab
        self._history = typing.cast(
            typing.Union['QWebHistory', 'QWebEngineHistory'], None)
        self.private_api = AbstractHistoryPrivate(tab)
        self.to_load = []
        self.load_on_focus = True
        self.loaded = False

    def __len__(self):
        if self.to_load:
            return len(self.to_load)
        else:
            return len(self._history)

    def __iter__(self):
        if self.to_load:
            return iter(self.to_load)
        else:
            current_idx = self.current_idx()
            return (
                self._tab.tab_history_item_from_qt(item, idx==current_idx)
                for idx, item in
                enumerate(self._history.items())
            )

    def _check_count(self, count: int) -> None:
        """Check whether the count is positive."""
        if count < 0:
            raise WebTabError("count needs to be positive!")

    def current_idx(self):
        if self.to_load:
            for i, item in enumerate(self.to_load):
                if item.active:
                    return i
            return len(self.to_load) - 1
        else:
            return self._history.currentItemIndex()

    def back(self, count: int = 1) -> None:
        """Go back in the tab's history."""
        self._check_count(count)
        idx = self.current_idx() - count
        if not self.loaded:
            self.load()
        if idx >= 0:
            self._go_to_item(self._item_at(idx))
        else:
            self._go_to_item(self._item_at(0))
            raise WebTabError("At beginning of history.")

    def forward(self, count: int = 1) -> None:
        """Go forward in the tab's history."""
        self._check_count(count)
        idx = self.current_idx() + count
        if not self.loaded:
            self.load()
        if idx < len(self):
            self._go_to_item(self._item_at(idx))
        else:
            self._go_to_item(self._item_at(len(self) - 1))
            raise WebTabError("At end of history.")

    def can_go_back(self) -> bool:
        return self._can_go_back()

    def can_go_forward(self) -> bool:
        return self._can_go_forward()

    def _item_at(self, i: int) -> typing.Any:
        raise NotImplementedError

    def _go_to_item(self, item: typing.Any) -> None:
        raise NotImplementedError

    def back_items(self) -> typing.List[typing.Any]:
        raise NotImplementedError

    def forward_items(self) -> typing.List[typing.Any]:
        raise NotImplementedError

    def load(self):
        if self.loaded:
            return

        self.private_api.load_items(self.to_load)
        self.to_load = []
        self.loaded = True
        self.load_on_focus = False

    def unload_items(self):
        """Unload the history and store it in to_load."""
        self.loaded = False
        self.load_on_focus = True

        self.to_load = []
        current_idx = self.current_idx()
        for idx, item in enumerate(self._history.items()):
            item = self._tab.tab_history_item_from_qt(
                item, active=idx==current_idx,
            )
            self.to_load.append(item)
        self._history.clear()

    def load_history_items(self, entries, lazy=False):
        """Add a list of history items to the tab's history.

        Args:
            entries: a list of history items
        """
        self.to_load.extend(entries)
        if not lazy:
            self.load()


class AbstractElements:

    """Finding and handling of elements on the page."""

    _MultiCallback = typing.Callable[
        [typing.Sequence['webelem.AbstractWebElement']], None]
    _SingleCallback = typing.Callable[
        [typing.Optional['webelem.AbstractWebElement']], None]
    _ErrorCallback = typing.Callable[[Exception], None]

    def __init__(self) -> None:
        self._widget = typing.cast(QWidget, None)
        # self._tab is set by subclasses so mypy knows its concrete type.

    def find_css(self, selector: str,
                 callback: _MultiCallback,
                 error_cb: _ErrorCallback, *,
                 only_visible: bool = False) -> None:
        """Find all HTML elements matching a given selector async.

        If there's an error, the callback is called with a webelem.Error
        instance.

        Args:
            callback: The callback to be called when the search finished.
            error_cb: The callback to be called when an error occurred.
            selector: The CSS selector to search for.
            only_visible: Only show elements which are visible on screen.
        """
        raise NotImplementedError

    def find_id(self, elem_id: str, callback: _SingleCallback) -> None:
        """Find the HTML element with the given ID async.

        Args:
            callback: The callback to be called when the search finished.
                      Called with a WebEngineElement or None.
            elem_id: The ID to search for.
        """
        raise NotImplementedError

    def find_focused(self, callback: _SingleCallback) -> None:
        """Find the focused element on the page async.

        Args:
            callback: The callback to be called when the search finished.
                      Called with a WebEngineElement or None.
        """
        raise NotImplementedError

    def find_at_pos(self, pos: QPoint, callback: _SingleCallback) -> None:
        """Find the element at the given position async.

        This is also called "hit test" elsewhere.

        Args:
            pos: The QPoint to get the element for.
            callback: The callback to be called when the search finished.
                      Called with a WebEngineElement or None.
        """
        raise NotImplementedError


class AbstractAudio(QObject):

    """Handling of audio/muting for this tab."""

    muted_changed = pyqtSignal(bool)
    recently_audible_changed = pyqtSignal(bool)

    def __init__(self, tab: 'AbstractTab', parent: QWidget = None) -> None:
        super().__init__(parent)
        self._widget = typing.cast(QWidget, None)
        self._tab = tab

    def set_muted(self, muted: bool, override: bool = False) -> None:
        """Set this tab as muted or not.

        Arguments:
            override: If set to True, muting/unmuting was done manually and
                      overrides future automatic mute/unmute changes based on
                      the URL.
        """
        raise NotImplementedError

    def is_muted(self) -> bool:
        raise NotImplementedError

    def is_recently_audible(self) -> bool:
        """Whether this tab has had audio playing recently."""
        raise NotImplementedError


class AbstractTabPrivate:

    """Tab-related methods which are only needed in the core.

    Those methods are not part of the API which is exposed to extensions, and
    should ideally be removed at some point in the future.
    """

    def __init__(self, mode_manager: modeman.ModeManager,
                 tab: 'AbstractTab') -> None:
        self._widget = typing.cast(QWidget, None)
        self._tab = tab
        self._mode_manager = mode_manager

    def event_target(self) -> QWidget:
        """Return the widget events should be sent to."""
        raise NotImplementedError

    def handle_auto_insert_mode(self, ok: bool) -> None:
        """Handle `input.insert_mode.auto_load` after loading finished."""
        if not ok or not config.cache['input.insert_mode.auto_load']:
            return

        cur_mode = self._mode_manager.mode
        if cur_mode == usertypes.KeyMode.insert:
            return

        def _auto_insert_mode_cb(
                elem: typing.Optional['webelem.AbstractWebElement']
        ) -> None:
            """Called from JS after finding the focused element."""
            if elem is None:
                log.webview.debug("No focused element!")
                return
            if elem.is_editable():
                modeman.enter(self._tab.win_id, usertypes.KeyMode.insert,
                              'load finished', only_if_normal=True)

        self._tab.elements.find_focused(_auto_insert_mode_cb)

    def clear_ssl_errors(self) -> None:
        raise NotImplementedError

    def networkaccessmanager(self) -> typing.Optional[QNetworkAccessManager]:
        """Get the QNetworkAccessManager for this tab.

        This is only implemented for QtWebKit.
        For QtWebEngine, always returns None.
        """
        raise NotImplementedError

    def shutdown(self) -> None:
        raise NotImplementedError

    def run_js_sync(self, code: str) -> None:
        """Run javascript sync.

        Result will be returned when running JS is complete.
        This is only implemented for QtWebKit.
        For QtWebEngine, always raises UnsupportedOperationError.
        """
        raise NotImplementedError


class AbstractPermissions(QObject):

    """Handling a tab's access to web APIs.

    Attributes:
        features: A dict with a Qt feature enum -> shared.Feature mapping.
    """

    def __init__(self, tab: 'AbstractTab', parent: QWidget = None) -> None:
        super().__init__(parent)
        self._tab = tab
        self._widget = typing.cast(QWidget, None)
        self.features = {}  # type: typing.Dict[int, shared.Feature]
        self._init_features()

    def _init_features(self) -> None:
        """Initializes the self.features dict."""
        raise NotImplementedError

    @pyqtSlot()
    def _on_load_started(self) -> None:
        """Reset some state when loading of a new page started."""
        for feat in self.features.values():
            feat.state = None

    def test_feature(self, setting_name: str) -> shared.FeatureState:
        """Return whether the user has granted permission for `setting_name`.

        Returns a value of `shared.FeatureState'.
        Raises KeyError if `setting_name` doesn't map to a grantable
        feature.
        """
        feats = [
            f for f in self.features.values()
            if f.setting_name == setting_name
        ]
        if not feats:
            raise WebTabError("No feature called {}.".format(setting_name))

        set_feats = [f for f in feats if f.state is not None]
        if set_feats:
            granted = any(
                f.state == shared.FeatureState.granted for f in set_feats
            )
        else:
            granted = config.instance.get(setting_name, url=self._tab.url())

        return shared.FeatureState(granted)


class AbstractTab(QWidget):

    """An adapter for QWebView/QWebEngineView representing a single tab."""

    #: Signal emitted when a website requests to close this tab.
    window_close_requested = pyqtSignal()
    #: Signal emitted when a link is hovered (the hover text)
    link_hovered = pyqtSignal(str)
    #: Signal emitted when a page started loading
    load_started = pyqtSignal()
    #: Signal emitted when a page is loading (progress percentage)
    load_progress = pyqtSignal(int)
    #: Signal emitted when a page finished loading (success as bool)
    load_finished = pyqtSignal(bool)
    #: Signal emitted when a page's favicon changed (icon as QIcon)
    icon_changed = pyqtSignal(QIcon)
    #: Signal emitted when a page's title changed (new title as str)
    title_changed = pyqtSignal(str)
    #: Signal emitted when a new tab should be opened (url as QUrl)
    new_tab_requested = pyqtSignal(QUrl)
    #: Signal emitted when a page's URL changed (url as QUrl)
    url_changed = pyqtSignal(QUrl)
    #: Signal emitted when a tab's content size changed
    #: (new size as QSizeF)
    contents_size_changed = pyqtSignal(QSizeF)
    #: Signal emitted when a page requested full-screen (bool)
    fullscreen_requested = pyqtSignal(bool)
    #: Signal emitted before load starts (URL as QUrl)
    before_load_started = pyqtSignal(QUrl)
    #: Signal emitted when a new load started or we're shutting down.
    abort_questions = pyqtSignal()
    #: Signal emitted when a tab's permission for a web API has been
    #: changed (setting as str, current access as shared.FeatureState)
    feature_permission_changed = pyqtSignal(str, shared.FeatureState)

    # Signal emitted when a page's load status changed
    # (argument: usertypes.LoadStatus)
    load_status_changed = pyqtSignal(usertypes.LoadStatus)
    # Signal emitted before shutting down
    shutting_down = pyqtSignal()
    # Signal emitted when a history item should be added
    history_item_triggered = pyqtSignal(QUrl, QUrl, str)
    # Signal emitted when the underlying renderer process terminated.
    # arg 0: A TerminationStatus member.
    # arg 1: The exit code.
    renderer_process_terminated = pyqtSignal(TerminationStatus, int)

    # Hosts for which a certificate error happened. Shared between all tabs.
    #
    # Note that we remember hosts here, without scheme/port:
    # QtWebEngine/Chromium also only remembers hostnames, and certificates are
    # for a given hostname anyways.
    _insecure_hosts = set()  # type: typing.Set[str]

    def __init__(self, *, win_id: int,
                 mode_manager: modeman.ModeManager,
                 private: bool,
                 parent: QWidget = None) -> None:
        utils.unused(mode_manager)  # needed for mypy
        self.is_private = private
        self.win_id = win_id
        self.tab_id = next(tab_id_gen)
        super().__init__(parent)

        self.registry = objreg.ObjectRegistry()
        tab_registry = objreg.get('tab-registry', scope='window',
                                  window=win_id)
        tab_registry[self.tab_id] = self
        objreg.register('tab', self, registry=self.registry)

        self.data = TabData()
        self._layout = miscwidgets.WrapperLayout(self)
        self._widget = typing.cast(QWidget, None)
        self._progress = 0
        self._load_status = usertypes.LoadStatus.none
        self._tab_event_filter = eventfilter.TabEventFilter(
            self, parent=self)
        self.backend = None  # type: typing.Optional[usertypes.Backend]

        # If true, this tab has been requested to be removed (or is removed).
        self.pending_removal = False
        self.shutting_down.connect(functools.partial(
            setattr, self, 'pending_removal', True))

        self.before_load_started.connect(self._on_before_load_started)
        self.shutting_down.connect(self.abort_questions)  # type: ignore
        self.load_started.connect(self.abort_questions)  # type: ignore

    def _set_widget(self, widget: QWidget) -> None:
        # pylint: disable=protected-access
        self._widget = widget
        self._layout.wrap(self, widget)
        self.history._history = widget.history()
        self.history.private_api._history = widget.history()
        self.scroller._init_widget(widget)
        self.caret._widget = widget
        self.zoom._widget = widget
        self.search._widget = widget
        self.printing._widget = widget
        self.action._widget = widget
        self.elements._widget = widget
        self.audio._widget = widget
        self.private_api._widget = widget
        self.permissions._widget = widget
        self.settings._settings = widget.settings()

        self._install_event_filter()
        self.zoom.apply_default()

    def _install_event_filter(self) -> None:
        raise NotImplementedError

    def _set_load_status(self, val: usertypes.LoadStatus) -> None:
        """Setter for load_status."""
        if not isinstance(val, usertypes.LoadStatus):
            raise TypeError("Type {} is no LoadStatus member!".format(val))
        log.webview.debug("load status for {}: {}".format(repr(self), val))
        self._load_status = val
        self.load_status_changed.emit(val)

    def send_event(self, evt: QEvent) -> None:
        """Send the given event to the underlying widget.

        The event will be sent via QApplication.postEvent.
        Note that a posted event must not be re-used in any way!
        """
        # This only gives us some mild protection against re-using events, but
        # it's certainly better than a segfault.
        if getattr(evt, 'posted', False):
            raise utils.Unreachable("Can't re-use an event which was already "
                                    "posted!")

        recipient = self.private_api.event_target()
        if recipient is None:
            # https://github.com/qutebrowser/qutebrowser/issues/3888
            log.webview.warning("Unable to find event target!")
            return

        evt.posted = True  # type: ignore[attr-defined]
        QApplication.postEvent(recipient, evt)

    def navigation_blocked(self) -> bool:
        """Test if navigation is allowed on the current tab."""
        return self.data.pinned and config.val.tabs.pinned.frozen

    @pyqtSlot(QUrl)
    def _on_before_load_started(self, url: QUrl) -> None:
        """Adjust the title if we are going to visit a URL soon."""
        qtutils.ensure_valid(url)
        url_string = url.toDisplayString()
        log.webview.debug("Going to start loading: {}".format(url_string))
        self.title_changed.emit(url_string)

    @pyqtSlot(QUrl)
    def _on_url_changed(self, url: QUrl) -> None:
        """Update title when URL has changed and no title is available."""
        if url.isValid() and not self.title():
            self.title_changed.emit(url.toDisplayString())
        self.url_changed.emit(url)

    @pyqtSlot()
    def _on_load_started(self) -> None:
        self._progress = 0
        self.data.viewing_source = False
        self._set_load_status(usertypes.LoadStatus.loading)
        self.load_started.emit()

    @pyqtSlot(usertypes.NavigationRequest)
    def _on_navigation_request(
            self,
            navigation: usertypes.NavigationRequest
    ) -> None:
        """Handle common acceptNavigationRequest code."""
        url = utils.elide(navigation.url.toDisplayString(), 100)
        log.webview.debug("navigation request: url {}, type {}, is_main_frame "
                          "{}".format(url,
                                      navigation.navigation_type,
                                      navigation.is_main_frame))

        if navigation.is_main_frame:
            self.data.last_navigation = navigation

        if not navigation.url.isValid():
            # Also a WORKAROUND for missing IDNA 2008 support in QUrl, see
            # https://bugreports.qt.io/browse/QTBUG-60364

            if navigation.navigation_type == navigation.Type.link_clicked:
                msg = urlutils.get_errstring(navigation.url,
                                             "Invalid link clicked")
                message.error(msg)
                self.data.open_target = usertypes.ClickTarget.normal

            log.webview.debug("Ignoring invalid URL {} in "
                              "acceptNavigationRequest: {}".format(
                                  navigation.url.toDisplayString(),
                                  navigation.url.errorString()))
            navigation.accepted = False

    @pyqtSlot(bool)
    def _on_load_finished(self, ok: bool) -> None:
        assert self._widget is not None
        if sip.isdeleted(self._widget):
            # https://github.com/qutebrowser/qutebrowser/issues/3498
            return

        self.load_finished.emit(ok)

        if not self.title():
            self.title_changed.emit(self.url().toDisplayString())

        self.zoom.reapply()

    def _update_load_status(self, ok: bool) -> None:
        """Update the load status after a page finished loading.

        Needs to be called by subclasses to trigger a load status update, e.g.
        as a response to a loadFinished signal.
        """
        url = self.url()
        is_https = url.scheme() == 'https'

        if not ok:
            loadstatus = usertypes.LoadStatus.error
        elif is_https and url.host() in self._insecure_hosts:
            loadstatus = usertypes.LoadStatus.warn
        elif is_https:
            loadstatus = usertypes.LoadStatus.success_https
        else:
            loadstatus = usertypes.LoadStatus.success

        self._set_load_status(loadstatus)

    @pyqtSlot()
    def _on_history_trigger(self) -> None:
        """Emit history_item_triggered based on backend-specific signal."""
        raise NotImplementedError

    @pyqtSlot(int)
    def _on_load_progress(self, perc: int) -> None:
        self._progress = perc
        self.load_progress.emit(perc)

    def url(self, *, requested: bool = False) -> QUrl:
        raise NotImplementedError

    def progress(self) -> int:
        return self._progress

    def load_status(self) -> usertypes.LoadStatus:
        return self._load_status

    def load(self):
        """Load the tab history."""
        self.history.load()

    def unload(self):
        """Unload the tab."""
        if not self.history.loaded:
            return

        self.history.unload_items()

        try:
            icon_url = self._widget.iconUrl().toDisplayString(
                QUrl.EncodeUnicode
            )
        except AttributeError:
            # QtWebkit doesn't have the iconUrl property
            icon_url = ''

        page_template = jinja.environment.from_string(
            '<html><head>'
            '{% if icon_url %}'
            '<link rel="shortcut icon" href="{{icon_url}}"/>'
            '{% endif %}'
            '<title>{{title}}</title>'
            '</head></html>'
        )

        self._widget.setHtml(
            page_template.render(title=self.title(), icon_url=icon_url),
            self._widget.url())

    def setFocus(self):
        """Load the tab when it gets focused."""
        super().setFocus()
        if self.history.load_on_focus:
            self.load()

    def tab_history_item_from_qt(self, item, active=False):
        raise NotImplementedError

    def make_tab_history_item(
            self, url, title, original_url=None,
            active=False, user_data=None, last_visited=None
    ):
        raise NotImplementedError

    def _load_url_prepare(self, url: QUrl, *,
                          emit_before_load_started: bool = True) -> None:
        qtutils.ensure_valid(url)
        if emit_before_load_started:
            self.before_load_started.emit(url)

    def load_url(self, url: QUrl, *,
                 emit_before_load_started: bool = True) -> None:
        raise NotImplementedError

    def reload(self, *, force: bool = False) -> None:
        raise NotImplementedError

    def stop(self) -> None:
        raise NotImplementedError

    def fake_key_press(self,
                       key: Qt.Key,
                       modifier: Qt.KeyboardModifier = Qt.NoModifier) -> None:
        """Send a fake key event to this tab."""
        press_evt = QKeyEvent(QEvent.KeyPress, key, modifier, 0, 0, 0)
        release_evt = QKeyEvent(QEvent.KeyRelease, key, modifier,
                                0, 0, 0)
        self.send_event(press_evt)
        self.send_event(release_evt)

    def dump_async(self,
                   callback: typing.Callable[[str], None], *,
                   plain: bool = False) -> None:
        """Dump the current page's html asynchronously.

        The given callback will be called with the result when dumping is
        complete.
        """
        raise NotImplementedError

    def run_js_async(
            self,
            code: str,
            callback: typing.Callable[[typing.Any], None] = None, *,
            world: typing.Union[usertypes.JsWorld, int] = None
    ) -> None:
        """Run javascript async.

        The given callback will be called with the result when running JS is
        complete.

        Args:
            code: The javascript code to run.
            callback: The callback to call with the result, or None.
            world: A world ID (int or usertypes.JsWorld member) to run the JS
                   in the main world or in another isolated world.
        """
        raise NotImplementedError

    def title(self) -> str:
        raise NotImplementedError

    def icon(self) -> None:
        raise NotImplementedError

    def set_html(self, html: str, base_url: QUrl = QUrl()) -> None:
        raise NotImplementedError

    def __repr__(self) -> str:
        try:
            qurl = self.url()
            url = qurl.toDisplayString(
                QUrl.EncodeUnicode)  # type: ignore[arg-type]
        except (AttributeError, RuntimeError) as exc:
            url = '<{}>'.format(exc.__class__.__name__)
        else:
            url = utils.elide(url, 100)
        return utils.get_repr(self, tab_id=self.tab_id, url=url)

    def is_deleted(self) -> bool:
        assert self._widget is not None
        return sip.isdeleted(self._widget)<|MERGE_RESOLUTION|>--- conflicted
+++ resolved
@@ -396,12 +396,8 @@
         It is a NeighborList with the zoom levels."""
         levels = config.val.zoom.levels
         self._neighborlist = usertypes.NeighborList(
-<<<<<<< HEAD
             levels, mode=usertypes.NeighborList.Modes.edge
         )  # type: usertypes.NeighborList[float]
-        self._neighborlist.fuzzyval = config.val.zoom.default
-=======
-            levels, mode=usertypes.NeighborList.Modes.edge)
         try:
             default_zoom = config.instance.get('zoom.default',
                                                url=self._tab.url())
@@ -409,7 +405,6 @@
             # If called from init self._tab isn't setup yet so tab.url() fails
             default_zoom = config.val.zoom.default
         self._neighborlist.fuzzyval = default_zoom
->>>>>>> d2e1cea8
 
     def apply_offset(self, offset: int) -> float:
         """Increase/Decrease the zoom level by the given offset.
