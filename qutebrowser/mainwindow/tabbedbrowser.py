--- conflicted
+++ resolved
@@ -634,13 +634,10 @@
                                                self.widget.count())
             # Refocus webview in case we lost it by spawning a bg tab
             self.widget.currentWidget().setFocus()
-<<<<<<< HEAD
-=======
             # WORKAROUND to get widget and page visibility state in sync
             # for background tabs after page load on Qt < 5.12
             # and to make the the render viewport size match the widget size on
             # 5.13, see https://github.com/qutebrowser/qutebrowser/issues/4881
->>>>>>> bc083b74
             tab.show()
             tab.hide()
         else:
