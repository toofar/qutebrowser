# vim: ft=python fileencoding=utf-8 sts=4 sw=4 et:

# Copyright 2015-2021 Florian Bruhin (The Compiler) <mail@qutebrowser.org>
#
# This file is part of qutebrowser.
#
# qutebrowser is free software: you can redistribute it and/or modify
# it under the terms of the GNU General Public License as published by
# the Free Software Foundation, either version 3 of the License, or
# (at your option) any later version.
#
# qutebrowser is distributed in the hope that it will be useful,
# but WITHOUT ANY WARRANTY; without even the implied warranty of
# MERCHANTABILITY or FITNESS FOR A PARTICULAR PURPOSE.  See the
# GNU General Public License for more details.
#
# You should have received a copy of the GNU General Public License
# along with qutebrowser.  If not, see <https://www.gnu.org/licenses/>.

"""Management of sessions - saved tabs/windows."""

import os
import os.path
import itertools
import urllib
import shutil
import pathlib
from typing import Any, Iterable, MutableMapping, MutableSequence, Optional, Union, cast
import base64

import yaml
from PyQt6.QtCore import Qt, QObject, QPoint, QTimer, QUrl, QDateTime
from PyQt6.QtWidgets import QApplication

from qutebrowser.utils import (standarddir, objreg, qtutils, log, message,
                               utils, usertypes, version)
from qutebrowser.api import cmdutils
from qutebrowser.completion.models import miscmodels
from qutebrowser.config import config, configfiles
from qutebrowser.mainwindow import mainwindow
from qutebrowser.qt import sip
from qutebrowser.misc import objects, throttle

_JsonType = MutableMapping[str, Any]


class Sentinel:

    """Sentinel value for default argument."""


default = Sentinel()
session_manager = cast('SessionManager', None)

ArgType = Union[str, Sentinel]


def init(parent=None):
    """Initialize sessions.

    Args:
        parent: The parent to use for the SessionManager.
    """
    base_path = pathlib.Path(standarddir.data()) / 'sessions'

    # WORKAROUND for https://github.com/qutebrowser/qutebrowser/issues/5359
    backup_path = base_path / 'before-qt-515'

    if objects.backend == usertypes.Backend.QtWebEngine:
        webengine_version = version.qtwebengine_versions().webengine
        do_backup = webengine_version >= utils.VersionNumber(5, 15)
    else:
        do_backup = False

    if base_path.exists() and not backup_path.exists() and do_backup:
        backup_path.mkdir()
        for path in base_path.glob('*.yml'):
            shutil.copy(path, backup_path)

    base_path.mkdir(exist_ok=True)

    global session_manager
    session_manager = SessionManager(str(base_path), parent)


def shutdown(session: Optional[ArgType], last_window: bool) -> None:
    """Handle a shutdown by saving sessions and removing the autosave file."""
    if session_manager is None:
        return  # type: ignore[unreachable]

    try:
        if session is not None:
            session_manager.save(session, last_window=last_window,
                                 load_next_time=True)
        elif config.val.auto_save.session:
            session_manager.save(default, last_window=last_window,
                                 load_next_time=True)
    except SessionError as e:
        log.sessions.error("Failed to save session: {}".format(e))

    session_manager.delete_autosave()


class SessionError(Exception):

    """Exception raised when a session failed to load/save."""


class SessionNotFoundError(SessionError):

    """Exception raised when a session to be loaded was not found."""


class SessionManager(QObject):

    """Manager for sessions.

    Attributes:
        _base_path: The path to store sessions under.
        _last_window_session: The session data of the last window which was
                              closed.
        current: The name of the currently loaded session, or None.
        did_load: Set when a session was loaded.
    """

    def __init__(self, base_path, parent=None):
        super().__init__(parent)
        self.current: Optional[str] = None
        self._base_path = base_path
        self._last_window_session = None
        self.did_load = False
        # throttle autosaves to one minute apart
        self.save_autosave = throttle.Throttle(self._save_autosave, 60 * 1000)

    def _get_session_path(self, name, check_exists=False):
        """Get the session path based on a session name or absolute path.

        Args:
            name: The name of the session.
            check_exists: Whether it should also be checked if the session
                          exists.
        """
        path = os.path.expanduser(name)
        if os.path.isabs(path) and ((not check_exists) or
                                    os.path.exists(path)):
            return path
        else:
            path = os.path.join(self._base_path, name + '.yml')
            if check_exists and not os.path.exists(path):
                raise SessionNotFoundError(path)
            return path

    def exists(self, name):
        """Check if a named session exists."""
        try:
            self._get_session_path(name, check_exists=True)
        except SessionNotFoundError:
            return False
        else:
            return True

    def _save_tab_item(self, tab, idx, item):
        """Save a single history item in a tab.

        Args:
            tab: The tab to save.
            idx: The index of the current history item.
            item: The AbstractHistoryItem.

        Return:
            A dict with the saved data for this item.
        """
        data: _JsonType = {
            'url': bytes(item.url.toEncoded()).decode('ascii'),
        }

        if item.title:
            data['title'] = item.title
        elif tab.history.current_idx() == idx:
            # https://github.com/qutebrowser/qutebrowser/issues/879
            data['title'] = tab.title()
        else:
            data['title'] = data['url']

        if item.original_url != item.url:
            encoded = item.original_url.toEncoded()
            data['original-url'] = bytes(encoded).decode('ascii')

        if tab.history.current_idx() == idx:
            data['active'] = True

        user_data = item.user_data

        data['last_visited'] = None
        if item.last_visited:
            data['last_visited'] = item.last_visited.toString(Qt.DateFormat.ISODate)

        if tab.history.current_idx() == idx:
            pos = tab.scroller.pos_px()
            data['zoom'] = tab.zoom.factor()
            data['scroll-pos'] = {'x': pos.x(), 'y': pos.y()}
        elif user_data is not None:
            if 'zoom' in user_data:
                data['zoom'] = user_data['zoom']
            if 'scroll-pos' in user_data:
                pos = user_data['scroll-pos']
                data['scroll-pos'] = {'x': pos.x(), 'y': pos.y()}

        data['pinned'] = tab.data.pinned

        data['page_state'] = None
        if item.page_state:
            data['page_state'] = base64.b64encode(item.page_state)

        return data

    def _save_tab(self, tab, active):
        """Get a dict with data for a single tab.

        Args:
            tab: The WebView to save.
            active: Whether the tab is currently active.
        """
        data: _JsonType = {'history': []}
        if active:
            data['active'] = True

        for idx, item in enumerate(tab.history):
            item_data = self._save_tab_item(tab, idx, item)
            data['history'].append(item_data)

        return data

    def _save_all(self, *, only_window=None, with_private=False):
        """Get a dict with data for all windows/tabs."""
        data: _JsonType = {'windows': []}
        if only_window is not None:
            winlist: Iterable[int] = [only_window]
        else:
            winlist = objreg.window_registry

        for win_id in sorted(winlist):
            tabbed_browser = objreg.get('tabbed-browser', scope='window',
                                        window=win_id)
            main_window = objreg.get('main-window', scope='window',
                                     window=win_id)

            # We could be in the middle of destroying a window here
            if sip.isdeleted(main_window):
                continue

            if tabbed_browser.is_private and not with_private:
                continue

            win_data: _JsonType = {}
            active_window = objects.qapp.activeWindow()
            if getattr(active_window, 'win_id', None) == win_id:
                win_data['active'] = True
            win_data['geometry'] = bytes(main_window.saveGeometry())
            win_data['tabs'] = []
            if tabbed_browser.is_private:
                win_data['private'] = True

            for i, tab in enumerate(tabbed_browser.widgets()):
                active = i == tabbed_browser.widget.currentIndex()
                win_data['tabs'].append(self._save_tab(tab, active))
            data['windows'].append(win_data)
        return data

    def _get_session_name(self, name):
        """Helper for save to get the name to save the session to.

        Args:
            name: The name of the session to save, or the 'default' sentinel
                  object.
        """
        if name is default:
            name = config.val.session.default_name
            if name is None:
                if self.current is not None:
                    name = self.current
                else:
                    name = 'default'
        return name

    def save(self, name, last_window=False, load_next_time=False,
             only_window=None, with_private=False):
        """Save a named session.

        Args:
            name: The name of the session to save, or the 'default' sentinel
                  object.
            last_window: If set, saves the saved self._last_window_session
                         instead of the currently open state.
            load_next_time: If set, prepares this session to be load next time.
            only_window: If set, only tabs in the specified window is saved.
            with_private: Include private windows.

        Return:
            The name of the saved session.
        """
        name = self._get_session_name(name)
        path = self._get_session_path(name)

        log.sessions.debug("Saving session {} to {}...".format(name, path))
        if last_window:
            data = self._last_window_session
            if data is None:
                log.sessions.error("last_window_session is None while saving!")
                return None
        else:
            data = self._save_all(only_window=only_window,
                                  with_private=with_private)
        log.sessions.vdebug(  # type: ignore[attr-defined]
            "Saving data: {}".format(data))
        try:
            with qtutils.savefile_open(path) as f:
                utils.yaml_dump(data, f)
        except (OSError, UnicodeEncodeError, yaml.YAMLError) as e:
            raise SessionError(e)

        if load_next_time:
            configfiles.state['general']['session'] = name
        return name

    def _save_autosave(self):
        """Save the autosave session."""
        try:
            self.save('_autosave')
        except SessionError as e:
            log.sessions.error("Failed to save autosave session: {}".format(e))

    def delete_autosave(self):
        """Delete the autosave session."""
        # cancel any in-flight saves
        self.save_autosave.cancel()
        try:
            self.delete('_autosave')
        except SessionNotFoundError:
            # Exiting before the first load finished
            pass
        except SessionError as e:
            log.sessions.error("Failed to delete autosave session: {}"
                               .format(e))

    def save_last_window_session(self):
        """Temporarily save the session for the last closed window."""
        self._last_window_session = self._save_all()

    def _load_tab(self, new_tab, data):  # noqa: C901
        """Load yaml data into a newly opened tab."""
        entries = []

        for histentry in data['history']:
            user_data = {}

            if 'zoom' in data:
                # The zoom was accidentally stored in 'data' instead of per-tab
                # earlier.
                # See https://github.com/qutebrowser/qutebrowser/issues/728
                user_data['zoom'] = data['zoom']
            elif 'zoom' in histentry:
                user_data['zoom'] = histentry['zoom']

            if 'scroll-pos' in data:
                # The scroll position was accidentally stored in 'data' instead
                # of per-tab earlier.
                # See https://github.com/qutebrowser/qutebrowser/issues/728
                pos = data['scroll-pos']
                user_data['scroll-pos'] = QPoint(pos['x'], pos['y'])
            elif 'scroll-pos' in histentry:
                pos = histentry['scroll-pos']
                user_data['scroll-pos'] = QPoint(pos['x'], pos['y'])

            if 'pinned' in histentry:
                new_tab.data.pinned = histentry['pinned']

            active = histentry.get('active', False)
            url = QUrl.fromEncoded(histentry['url'].encode('ascii'))

            if 'original-url' in histentry:
                orig_url = QUrl.fromEncoded(
                    histentry['original-url'].encode('ascii'))
            else:
                orig_url = url

            if histentry.get("last_visited"):
                last_visited: Optional[QDateTime] = QDateTime.fromString(
                    histentry.get("last_visited"),
                    Qt.DateFormat.ISODate,
                )
            else:
                last_visited = None

            page_state = b''
            if 'page_state' in histentry:
                page_state = base64.b64decode(histentry['page_state'])

            entry = new_tab.new_history_item(
                url=url,
                original_url=orig_url,
                title=histentry['title'],
                active=active,
                user_data=user_data,
                last_visited=last_visited,
                page_state=page_state,
            )
            entries.append(entry)

            if active:
                new_tab.title_changed.emit(histentry['title'])

        try:
            new_tab.history.load_items(entries,
                                       lazy=not data.get('active', False))
        except ValueError as e:
            raise SessionError(e)

    def _load_window(self, win):
        """Turn yaml data into windows."""
        window = mainwindow.MainWindow(geometry=win['geometry'],
                                       private=win.get('private', None))
        window.show()
        tabbed_browser = objreg.get('tabbed-browser', scope='window',
                                    window=window.win_id)
<<<<<<< HEAD
        tab_to_focus = None
        new_tabs = []
        for i, tab in enumerate(win['tabs']):
            new_tab = tabbed_browser.tabopen(background=False)
            new_tabs.append(new_tab)
=======
        # Put the active tab in index 0 to start with because the first tab
        # added to a QTabWidget will always be shown so we don't want that to
        # be a background tab.
        tabs_to_load = win['tabs'][:]
        active_tabs = (
            (index, tab)
            for index, tab in enumerate(win['tabs'])
            if tab.get('active', False)
        )
        index_to_focus, tab_to_focus = next(active_tabs, (None, None))
        if tab_to_focus is not None:
            del tabs_to_load[index_to_focus]
            tabs_to_load.insert(0, tab_to_focus)

        for i, tab in enumerate(tabs_to_load):
            new_tab = tabbed_browser.tabopen(background=True)
>>>>>>> 9dba26f0
            self._load_tab(new_tab, tab)
            # WORKAROUND to get widget and page visibility state in sync
            # for background tabs after page load on Qt < 5.12 and
            # to make the the render viewport size match the widget size on
            # 5.13, see https://github.com/qutebrowser/qutebrowser/issues/4881
            if i > 0:
                new_tab.show()
                new_tab.hide()
            if new_tab.data.pinned:
                new_tab.set_pinned(True)

        for tab in new_tabs:
            tab.load_on_focus = True
            if not config.val.session.lazy_restore:
                tab.history.load()

        if tab_to_focus is not None:
<<<<<<< HEAD
            tabbed_browser.widget.setCurrentIndex(tab_to_focus)

=======
            tabbed_browser.widget.tabBar().moveTab(0, index_to_focus)
>>>>>>> 9dba26f0
        if win.get('active', False):
            QTimer.singleShot(0, tabbed_browser.widget.activateWindow)

    def load(self, name, temp=False):
        """Load a named session.

        Args:
            name: The name of the session to load.
            temp: If given, don't set the current session.
        """
        path = self._get_session_path(name, check_exists=True)
        try:
            with open(path, encoding='utf-8') as f:
                data = utils.yaml_load(f)
        except (OSError, UnicodeDecodeError, yaml.YAMLError) as e:
            raise SessionError(e)

        log.sessions.debug("Loading session {} from {}...".format(name, path))
        if data is None:
            raise SessionError("Got empty session file")

        if qtutils.is_single_process():
            if any(win.get('private') for win in data['windows']):
                raise SessionError("Can't load a session with private windows "
                                   "in single process mode.")

        for win in data['windows']:
            self._load_window(win)

        self.did_load = bool(data['windows'])
        if not name.startswith('_') and not temp:
            self.current = name

    def delete(self, name):
        """Delete a session."""
        path = self._get_session_path(name, check_exists=True)
        try:
            os.remove(path)
        except OSError as e:
            raise SessionError(e)

    def list_sessions(self):
        """Get a list of all session names."""
        sessions = []
        for filename in os.listdir(self._base_path):
            base, ext = os.path.splitext(filename)
            if ext == '.yml':
                sessions.append(base)
        return sorted(sessions)


@cmdutils.register()
@cmdutils.argument('name', completion=miscmodels.session)
def session_load(name: str, *,
                 clear: bool = False,
                 temp: bool = False,
                 force: bool = False,
                 delete: bool = False) -> None:
    """Load a session.

    Args:
        name: The name of the session.
        clear: Close all existing windows.
        temp: Don't set the current session for :session-save.
        force: Force loading internal sessions (starting with an underline).
        delete: Delete the saved session once it has loaded.
    """
    if name.startswith('_') and not force:
        raise cmdutils.CommandError("{} is an internal session, use --force "
                                    "to load anyways.".format(name))
    old_windows = list(objreg.window_registry.values())
    try:
        session_manager.load(name, temp=temp)
    except SessionNotFoundError:
        raise cmdutils.CommandError("Session {} not found!".format(name))
    except SessionError as e:
        raise cmdutils.CommandError("Error while loading session: {}"
                                    .format(e))
    else:
        if clear:
            for win in old_windows:
                win.close()
        if delete:
            try:
                session_manager.delete(name)
            except SessionError as e:
                log.sessions.exception("Error while deleting session!")
                raise cmdutils.CommandError("Error while deleting session: {}"
                                            .format(e))
            else:
                log.sessions.debug("Loaded & deleted session {}.".format(name))


@cmdutils.register()
@cmdutils.argument('name', completion=miscmodels.session)
@cmdutils.argument('win_id', value=cmdutils.Value.win_id)
@cmdutils.argument('with_private', flag='p')
def session_save(name: ArgType = default, *,
                 current: bool = False,
                 quiet: bool = False,
                 force: bool = False,
                 only_active_window: bool = False,
                 with_private: bool = False,
                 win_id: int = None) -> None:
    """Save a session.

    Args:
        name: The name of the session. If not given, the session configured in
              session.default_name is saved.
        current: Save the current session instead of the default.
        quiet: Don't show confirmation message.
        force: Force saving internal sessions (starting with an underline).
        only_active_window: Saves only tabs of the currently active window.
        with_private: Include private windows.
    """
    if not isinstance(name, Sentinel) and name.startswith('_') and not force:
        raise cmdutils.CommandError("{} is an internal session, use --force "
                                    "to save anyways.".format(name))
    if current:
        if session_manager.current is None:
            raise cmdutils.CommandError("No session loaded currently!")
        name = session_manager.current
        assert not name.startswith('_')
    try:
        if only_active_window:
            name = session_manager.save(name, only_window=win_id,
                                        with_private=True)
        else:
            name = session_manager.save(name, with_private=with_private)
    except SessionError as e:
        raise cmdutils.CommandError("Error while saving session: {}".format(e))
    else:
        if quiet:
            log.sessions.debug("Saved session {}.".format(name))
        else:
            message.info("Saved session {}.".format(name))


@cmdutils.register()
@cmdutils.argument('name', completion=miscmodels.session)
def session_delete(name: str, *, force: bool = False) -> None:
    """Delete a session.

    Args:
        name: The name of the session.
        force: Force deleting internal sessions (starting with an underline).
    """
    if name.startswith('_') and not force:
        raise cmdutils.CommandError("{} is an internal session, use --force "
                                    "to delete anyways.".format(name))
    try:
        session_manager.delete(name)
    except SessionNotFoundError:
        raise cmdutils.CommandError("Session {} not found!".format(name))
    except SessionError as e:
        log.sessions.exception("Error while deleting session!")
        raise cmdutils.CommandError("Error while deleting session: {}"
                                    .format(e))
    else:
        log.sessions.debug("Deleted session {}.".format(name))


def load_default(name):
    """Load the default session.

    Args:
        name: The name of the session to load, or None to read state file.
    """
    if name is None and session_manager.exists('_autosave'):
        name = '_autosave'
    elif name is None:
        try:
            name = configfiles.state['general']['session']
        except KeyError:
            # No session given as argument and none in the session file ->
            # start without loading a session
            return

    try:
        session_manager.load(name)
    except SessionNotFoundError:
        message.error("Session {} not found!".format(name))
    except SessionError as e:
        message.error("Failed to load session {}: {}".format(name, e))
    try:
        del configfiles.state['general']['session']
    except KeyError:
        pass
    # If this was a _restart session, delete it.
    if name == '_restart':
        session_manager.delete('_restart')<|MERGE_RESOLUTION|>--- conflicted
+++ resolved
@@ -423,13 +423,6 @@
         window.show()
         tabbed_browser = objreg.get('tabbed-browser', scope='window',
                                     window=window.win_id)
-<<<<<<< HEAD
-        tab_to_focus = None
-        new_tabs = []
-        for i, tab in enumerate(win['tabs']):
-            new_tab = tabbed_browser.tabopen(background=False)
-            new_tabs.append(new_tab)
-=======
         # Put the active tab in index 0 to start with because the first tab
         # added to a QTabWidget will always be shown so we don't want that to
         # be a background tab.
@@ -444,9 +437,10 @@
             del tabs_to_load[index_to_focus]
             tabs_to_load.insert(0, tab_to_focus)
 
+        new_tabs = []
         for i, tab in enumerate(tabs_to_load):
             new_tab = tabbed_browser.tabopen(background=True)
->>>>>>> 9dba26f0
+            new_tabs.append(new_tab)
             self._load_tab(new_tab, tab)
             # WORKAROUND to get widget and page visibility state in sync
             # for background tabs after page load on Qt < 5.12 and
@@ -464,12 +458,7 @@
                 tab.history.load()
 
         if tab_to_focus is not None:
-<<<<<<< HEAD
-            tabbed_browser.widget.setCurrentIndex(tab_to_focus)
-
-=======
             tabbed_browser.widget.tabBar().moveTab(0, index_to_focus)
->>>>>>> 9dba26f0
         if win.get('active', False):
             QTimer.singleShot(0, tabbed_browser.widget.activateWindow)
 
