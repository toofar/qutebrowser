--- conflicted
+++ resolved
@@ -31,11 +31,7 @@
 from qutebrowser.utils import usertypes, log, objreg, utils
 from qutebrowser.mainwindow.statusbar import (backforward, command, progress,
                                               keystring, percentage, url,
-<<<<<<< HEAD
-                                              tabindex, textbase, clock)
-=======
-                                              tabindex, textbase, searchmatch)
->>>>>>> 57f0155f
+                                              tabindex, textbase, clock, searchmatch)
 
 
 @dataclasses.dataclass
@@ -232,6 +228,8 @@
             return self.keystring
         elif key == 'progress':
             return self.prog
+        elif key == 'search_match':
+            return self.search_match
         elif key.startswith('text:'):
             new_text_widget = textbase.TextBase()
             self._text_widgets.append(new_text_widget)
@@ -258,7 +256,6 @@
 
         # Read the list and set widgets accordingly
         for segment in config.val.statusbar.widgets:
-<<<<<<< HEAD
             cur_widget = self._get_widget_from_config(segment)
             self._hbox.addWidget(cur_widget)
 
@@ -266,34 +263,6 @@
                 cur_widget.set_raw()
             elif segment in ('history', 'progress'):
                 cur_widget.enabled = True
-=======
-            if segment == 'search_match':
-                self._hbox.addWidget(self.search_match)
-            elif segment == 'url':
-                self._hbox.addWidget(self.url)
-                self.url.show()
-            elif segment == 'scroll':
-                self._hbox.addWidget(self.percentage)
-                self.percentage.show()
-            elif segment == 'scroll_raw':
-                self._hbox.addWidget(self.percentage)
-                self.percentage.set_raw()
-                self.percentage.show()
-            elif segment == 'history':
-                self._hbox.addWidget(self.backforward)
-                self.backforward.enabled = True
-                if tab:
-                    self.backforward.on_tab_changed(tab)
-            elif segment == 'tabs':
-                self._hbox.addWidget(self.tabindex)
-                self.tabindex.show()
-            elif segment == 'keypress':
-                self._hbox.addWidget(self.keystring)
-                self.keystring.show()
-            elif segment == 'progress':
-                self._hbox.addWidget(self.prog)
-                self.prog.enabled = True
->>>>>>> 57f0155f
                 if tab:
                     cur_widget.on_tab_changed(tab)
 
