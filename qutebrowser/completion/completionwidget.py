# vim: ft=python fileencoding=utf-8 sts=4 sw=4 et:

# Copyright 2014-2015 Florian Bruhin (The Compiler) <mail@qutebrowser.org>
#
# This file is part of qutebrowser.
#
# qutebrowser is free software: you can redistribute it and/or modify
# it under the terms of the GNU General Public License as published by
# the Free Software Foundation, either version 3 of the License, or
# (at your option) any later version.
#
# qutebrowser is distributed in the hope that it will be useful,
# but WITHOUT ANY WARRANTY; without even the implied warranty of
# MERCHANTABILITY or FITNESS FOR A PARTICULAR PURPOSE.  See the
# GNU General Public License for more details.
#
# You should have received a copy of the GNU General Public License
# along with qutebrowser.  If not, see <http://www.gnu.org/licenses/>.

"""Completion view for statusbar command section.

Defines a CompletionView which uses CompletionFiterModel and CompletionModel
subclasses to provide completions.
"""

from PyQt5.QtWidgets import QStyle, QTreeView, QSizePolicy
from PyQt5.QtCore import pyqtSlot, pyqtSignal, Qt, QItemSelectionModel

<<<<<<< HEAD
from qutebrowser.commands import cmdexc, cmdutils
=======
>>>>>>> 0037b0db
from qutebrowser.config import config, style
from qutebrowser.completion import completiondelegate, completer
from qutebrowser.utils import qtutils, objreg, utils


class CompletionView(QTreeView):

    """The view showing available completions.

    Based on QTreeView but heavily customized so root elements show as category
    headers, and children show as flat list.

    Class attributes:
        COLUMN_WIDTHS: A list of column widths, in percent.

    Attributes:
        enabled: Whether showing the CompletionView is enabled.
        _win_id: The ID of the window this CompletionView is associated with.
        _height: The height to use for the CompletionView.
        _height_perc: Either None or a percentage if height should be relative.
        _delegate: The item delegate used.

    Signals:
        resize_completion: Emitted when the completion should be resized.
    """

    # Drawing the item foreground will be done by CompletionItemDelegate, so we
    # don't define that in this stylesheet.
    STYLESHEET = """
        QTreeView {
            {{ font['completion'] }}
            {{ color['completion.bg'] }}
            alternate-background-color: {{ color['completion.alternate-bg'] }};
            outline: 0;
        }

        QTreeView::item:disabled {
            {{ color['completion.category.bg'] }}
            border-top: 1px solid
                {{ color['completion.category.border.top'] }};
            border-bottom: 1px solid
                {{ color['completion.category.border.bottom'] }};
        }

        QTreeView::item:selected, QTreeView::item:selected:hover {
            border-top: 1px solid
                {{ color['completion.item.selected.border.top'] }};
            border-bottom: 1px solid
                {{ color['completion.item.selected.border.bottom'] }};
            {{ color['completion.item.selected.bg'] }}
        }

        QTreeView:item::hover {
            border: 0px;
        }
    """
    COLUMN_WIDTHS = (20, 70, 10)

    # FIXME style scrollbar
    # https://github.com/The-Compiler/qutebrowser/issues/117

    resize_completion = pyqtSignal()

    def __init__(self, win_id, parent=None):
        super().__init__(parent)
        self._win_id = win_id
        objreg.register('completion', self, scope='window', window=win_id)
        cmd = objreg.get('status-command', scope='window', window=win_id)
        completer_obj = completer.Completer(cmd, win_id, self)
        completer_obj.next_prev_item.connect(self.on_next_prev_item)
        objreg.register('completer', completer_obj, scope='window',
                        window=win_id)
        self.enabled = config.get('completion', 'show')
        objreg.get('config').changed.connect(self.set_enabled)
        # FIXME handle new aliases.
        # objreg.get('config').changed.connect(self.init_command_completion)

        self._delegate = completiondelegate.CompletionItemDelegate(self)
        self.setItemDelegate(self._delegate)
        style.set_register_stylesheet(self)
        self.setSizePolicy(QSizePolicy.Fixed, QSizePolicy.Minimum)
        self.setHeaderHidden(True)
        self.setAlternatingRowColors(True)
        self.setIndentation(0)
        self.setItemsExpandable(False)
        self.setExpandsOnDoubleClick(False)
        self.setHorizontalScrollBarPolicy(Qt.ScrollBarAlwaysOff)
        # WORKAROUND
        # This is a workaround for weird race conditions with invalid
        # item indexes leading to segfaults in Qt.
        #
        # Some background: http://bugs.quassel-irc.org/issues/663
        # The proposed fix there was later reverted because it didn't help.
        self.setUniformRowHeights(True)
        self.hide()
        # FIXME set elidemode
        # https://github.com/The-Compiler/qutebrowser/issues/118

    def __repr__(self):
        return utils.get_repr(self)

    def _resize_columns(self):
        """Resize the completion columns based on COLUMN_WIDTHS."""
        width = self.size().width()
        pixel_widths = [(width * perc // 100) for perc in self.COLUMN_WIDTHS]
        if self.verticalScrollBar().isVisible():
            pixel_widths[-1] -= self.style().pixelMetric(
                QStyle.PM_ScrollBarExtent) + 5
        for i, w in enumerate(pixel_widths):
            self.setColumnWidth(i, w)

    def _next_idx(self, upwards):
        """Get the previous/next QModelIndex displayed in the view.

        Used by tab_handler.

        Args:
            upwards: Get previous item, not next.

        Return:
            A QModelIndex.
        """
        idx = self.selectionModel().currentIndex()
        if not idx.isValid():
            # No item selected yet
            if upwards:
                return self.model().last_item()
            else:
                return self.model().first_item()
        while True:
            idx = self.indexAbove(idx) if upwards else self.indexBelow(idx)
            # wrap around if we arrived at beginning/end
            if not idx.isValid() and upwards:
                return self.model().last_item()
            elif not idx.isValid() and not upwards:
                idx = self.model().first_item()
                self.scrollTo(idx.parent())
                return idx
            elif idx.parent().isValid():
                # Item is a real item, not a category header -> success
                return idx

    @pyqtSlot(bool)
    def on_next_prev_item(self, prev):
        """Handle a tab press for the CompletionView.

        Select the previous/next item and write the new text to the
        statusbar.

        Called from the Completer's next_prev_item signal.

        Args:
            prev: True for prev item, False for next one.
        """
        if not self.isVisible():
            # No completion running at the moment, ignore keypress
            return
        idx = self._next_idx(prev)
        qtutils.ensure_valid(idx)
        self.selectionModel().setCurrentIndex(
            idx, QItemSelectionModel.ClearAndSelect |
            QItemSelectionModel.Rows)

    def set_model(self, model):
        """Switch completion to a new model.

        Called from on_update_completion().

        Args:
            model: The model to use.
        """
        sel_model = self.selectionModel()
        self.setModel(model)
        if sel_model is not None:
            sel_model.deleteLater()
        for i in range(model.rowCount()):
            self.expand(model.index(i, 0))
        self._resize_columns()
        self.maybe_resize_completion()

    def set_pattern(self, pattern):
        """Set the completion pattern for the current model.

        Called from on_update_completion().

        Args:
            pattern: The filter pattern to set (what the user entered).
        """
        self.model().set_pattern(pattern)
        self.maybe_resize_completion()

    @pyqtSlot()
    def maybe_resize_completion(self):
        """Emit the resize_completion signal if the config says so."""
        if config.get('completion', 'shrink'):
            self.resize_completion.emit()

    @config.change_filter('completion', 'show')
    def set_enabled(self):
        """Update self.enabled when the config changed."""
        self.enabled = config.get('completion', 'show')

    @pyqtSlot()
    def on_clear_completion_selection(self):
        """Clear the selection model when an item is activated."""
        selmod = self.selectionModel()
        if selmod is not None:
            selmod.clearSelection()
            selmod.clearCurrentIndex()

<<<<<<< HEAD
    @cmdutils.register(instance='completion', hide=True,
                       modes=[usertypes.KeyMode.command], scope='window')
    def completion_item_prev(self):
        """Select the previous completion item."""
        self._next_prev_item(prev=True)

    @cmdutils.register(instance='completion', hide=True,
                       modes=[usertypes.KeyMode.command], scope='window')
    def completion_item_next(self):
        """Select the next completion item."""
        self._next_prev_item(prev=False)

    @cmdutils.register(instance='completion', hide=True,
                       modes=[usertypes.KeyMode.command], scope='window')
    def completion_item_del(self):
        """Delete the current completion item."""
        try:
            self.model().srcmodel.delete_cur_item(self._win_id)
        except NotImplementedError:
            raise cmdexc.CommandError("Cannot delete this item.")

=======
>>>>>>> 0037b0db
    def selectionChanged(self, selected, deselected):
        """Extend selectionChanged to call completers selection_changed."""
        super().selectionChanged(selected, deselected)
        completer_obj = objreg.get('completer', scope='window',
                                   window=self._win_id)
        completer_obj.selection_changed(selected, deselected)

    def resizeEvent(self, e):
        """Extend resizeEvent to adjust column size."""
        super().resizeEvent(e)
        self._resize_columns()

    def showEvent(self, e):
        """Adjust the completion size and scroll when it's freshly shown."""
        self.resize_completion.emit()
        scrollbar = self.verticalScrollBar()
        if scrollbar is not None:
            scrollbar.setValue(scrollbar.minimum())
        super().showEvent(e)<|MERGE_RESOLUTION|>--- conflicted
+++ resolved
@@ -26,10 +26,7 @@
 from PyQt5.QtWidgets import QStyle, QTreeView, QSizePolicy
 from PyQt5.QtCore import pyqtSlot, pyqtSignal, Qt, QItemSelectionModel
 
-<<<<<<< HEAD
 from qutebrowser.commands import cmdexc, cmdutils
-=======
->>>>>>> 0037b0db
 from qutebrowser.config import config, style
 from qutebrowser.completion import completiondelegate, completer
 from qutebrowser.utils import qtutils, objreg, utils
@@ -240,7 +237,6 @@
             selmod.clearSelection()
             selmod.clearCurrentIndex()
 
-<<<<<<< HEAD
     @cmdutils.register(instance='completion', hide=True,
                        modes=[usertypes.KeyMode.command], scope='window')
     def completion_item_prev(self):
@@ -262,8 +258,6 @@
         except NotImplementedError:
             raise cmdexc.CommandError("Cannot delete this item.")
 
-=======
->>>>>>> 0037b0db
     def selectionChanged(self, selected, deselected):
         """Extend selectionChanged to call completers selection_changed."""
         super().selectionChanged(selected, deselected)
