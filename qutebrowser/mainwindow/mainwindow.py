--- conflicted
+++ resolved
@@ -226,25 +226,14 @@
         self._downloadview = downloadview.DownloadView(
             model=self._download_model)
 
-<<<<<<< HEAD
-        if config.val.content.private_browsing:
-            # This setting always trumps what's passed in.
-            private = True
-        else:
-            private = bool(private)
-        self._private = private
+        self.is_private = config.val.content.private_browsing or private
+
         if config.val.tabs.tree_tabs:
             self.tabbed_browser = treetabbedbrowser.TreeTabbedBrowser(
-                win_id=self.win_id, private=private, parent=self)
+                win_id=self.win_id, private=self.is_private, parent=self)
         else:
-            self.tabbed_browser = tabbedbrowser.TabbedBrowser(
-                win_id=self.win_id, private=private, parent=self)
-=======
-        self.is_private = config.val.content.private_browsing or private
-
-        self.tabbed_browser: tabbedbrowser.TabbedBrowser = tabbedbrowser.TabbedBrowser(
-            win_id=self.win_id, private=self.is_private, parent=self)
->>>>>>> 9a5fe232
+            self.tabbed_browser: tabbedbrowser.TabbedBrowser = tabbedbrowser.TabbedBrowser(
+                win_id=self.win_id, private=self.is_private, parent=self)
         objreg.register('tabbed-browser', self.tabbed_browser, scope='window',
                         window=self.win_id)
         self._init_command_dispatcher()
