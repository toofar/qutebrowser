# vim: ft=python fileencoding=utf-8 sts=4 sw=4 et:

# Copyright 2014-2021 Florian Bruhin (The Compiler) <mail@qutebrowser.org>
#
# This file is part of qutebrowser.
#
# qutebrowser is free software: you can redistribute it and/or modify
# it under the terms of the GNU General Public License as published by
# the Free Software Foundation, either version 3 of the License, or
# (at your option) any later version.
#
# qutebrowser is distributed in the hope that it will be useful,
# but WITHOUT ANY WARRANTY; without even the implied warranty of
# MERCHANTABILITY or FITNESS FOR A PARTICULAR PURPOSE.  See the
# GNU General Public License for more details.
#
# You should have received a copy of the GNU General Public License
# along with qutebrowser.  If not, see <https://www.gnu.org/licenses/>.

"""The tab widget used for TabbedBrowser from browser.py."""

import functools
import contextlib
import dataclasses
from typing import Optional, cast

from PyQt5.QtCore import (pyqtSignal, pyqtSlot, Qt, QSize, QRect, QPoint,
                          QTimer, QUrl)
from PyQt5.QtWidgets import (QTabWidget, QTabBar, QSizePolicy, QCommonStyle,
                             QStyle, QStylePainter, QStyleOptionTab,
                             QStyleFactory, QWidget)
from PyQt5.QtGui import QIcon, QPalette, QColor

from qutebrowser.utils import qtutils, objreg, utils, usertypes, log
from qutebrowser.config import config, stylesheet
from qutebrowser.misc import objects, debugcachestats
from qutebrowser.browser import browsertab


class TabWidget(QTabWidget):
    """The tab widget used for TabbedBrowser.

    Signals:
        tab_index_changed: Emitted when the current tab was changed.
                           arg 0: The index of the tab which is now focused.
                           arg 1: The total count of tabs.
        new_tab_requested: Emitted when a new tab is requested.
    """

    tab_index_changed = pyqtSignal(int, int)
    new_tab_requested = pyqtSignal('QUrl', bool, bool)

    # Strings for controlling the mute/audible text
    MUTE_STRING = '[M] '
    AUDIBLE_STRING = '[A] '

    def __init__(self, win_id, parent=None):
        super().__init__(parent)
        bar = TabBar(win_id, self)
        self.setStyle(TabBarStyle())
        self.setTabBar(bar)
<<<<<<< HEAD
        bar.tabCloseRequested.connect(
            self.tabCloseRequested)  # type: ignore[arg-type]
        bar.tabMoved.connect(self.update_tab_titles)
=======
        bar.tabCloseRequested.connect(self.tabCloseRequested)
        bar.tabMoved.connect(functools.partial(
            QTimer.singleShot, 0, self.update_tab_titles))
>>>>>>> 9a5fe232
        bar.currentChanged.connect(self._on_current_changed)
        bar.new_tab_requested.connect(self._on_new_tab_requested)
        self.setSizePolicy(QSizePolicy.Expanding, QSizePolicy.Fixed)
        self.setDocumentMode(True)
        self.setElideMode(Qt.ElideRight)
        self.setUsesScrollButtons(True)
        bar.setDrawBase(False)

        self._init_config()
        config.instance.changed.connect(self._init_config)

    @config.change_filter('tabs')
    def _init_config(self):
        """Initialize attributes based on the config."""
        tabbar = self.tabBar()
        self.setMovable(True)
        self.setTabsClosable(False)
        position = config.val.tabs.position
        selection_behavior = config.val.tabs.select_on_remove
        self.setTabPosition(position)
        tabbar.vertical = position in [  # type: ignore[attr-defined]
            QTabWidget.West, QTabWidget.East]
        tabbar.setSelectionBehaviorOnRemove(selection_behavior)
        tabbar.refresh()

    def set_tab_indicator_color(self, idx, color):
        """Set the tab indicator color.

        Args:
            idx: The tab index.
            color: A QColor.
        """
        bar = self.tabBar()
        bar.set_tab_data(idx, 'indicator-color', color)
        bar.update(bar.tabRect(idx))

    def tab_indicator_color(self, idx):
        """Get the tab indicator color for the given index."""
        return self.tabBar().tab_indicator_color(idx)

    def set_page_title(self, idx, title):
        """Set the tab title user data."""
        tabbar = self.tabBar()

        if config.cache['tabs.tooltips']:
            # always show only plain title in tooltips
            tabbar.setTabToolTip(idx, title)

        tabbar.set_tab_data(idx, 'page-title', title)
        self.update_tab_title(idx)

    def page_title(self, idx):
        """Get the tab title user data."""
        return self.tabBar().page_title(idx)

    def update_tab_title(self, idx, field=None):
        """Update the tab text for the given tab.

        Args:
            idx: The tab index to update.
            field: A field name which was updated. If given, the title
                   is only set if the given field is in the template.
        """
        assert idx != -1
        tab = self.widget(idx)
        if tab.data.pinned:
            fmt = config.cache['tabs.title.format_pinned']
        else:
            fmt = config.cache['tabs.title.format']

        if (field is not None and
                (fmt is None or ('{' + field + '}') not in fmt)):
            return

        fields = self.get_tab_fields(idx)
        fields['current_title'] = fields['current_title'].replace('&', '&&')
        fields['index'] = idx + 1
        fields['aligned_index'] = str(idx + 1).rjust(len(str(self.count())))

        title = '' if fmt is None else fmt.format(**fields)
        tabbar = self.tabBar()

        # Only change the tab title if it changes, setting the tab title causes
        # a size recalculation which is slow.
        if tabbar.tabText(idx) != title:
            tabbar.setTabText(idx, title)

    def get_tab_fields(self, idx):
        """Get the tab field data."""
        tab = self.widget(idx)
        if tab is None:
            log.misc.debug(  # type: ignore[unreachable]
                "Got None-tab in get_tab_fields!")

        page_title = self.page_title(idx)

        fields = {}
        fields['id'] = tab.tab_id
        fields['current_title'] = page_title
        fields['title_sep'] = ' - ' if page_title else ''
        fields['perc_raw'] = tab.progress()
        fields['backend'] = objects.backend.name
        fields['private'] = ' [Private Mode] ' if tab.is_private else ''
        fields['tree'] = ''
        fields['collapsed'] = ''

        try:
            if tab.audio.is_muted():
                fields['audio'] = TabWidget.MUTE_STRING
            elif tab.audio.is_recently_audible():
                fields['audio'] = TabWidget.AUDIBLE_STRING
            else:
                fields['audio'] = ''
        except browsertab.WebTabError:
            # Muting is only implemented with QtWebEngine
            fields['audio'] = ''

        if tab.load_status() == usertypes.LoadStatus.loading:
            fields['perc'] = '[{}%] '.format(tab.progress())
        else:
            fields['perc'] = ''

        try:
            url = self.tab_url(idx)
        except qtutils.QtValueError:
            fields['host'] = ''
            fields['current_url'] = ''
            fields['protocol'] = ''
        else:
            fields['host'] = url.host()
            fields['current_url'] = url.toDisplayString()
            fields['protocol'] = url.scheme()

        y = tab.scroller.pos_perc()[1]
        if y is None:
            scroll_pos = '???'
        elif y <= 0:
            scroll_pos = 'top'
        elif y >= 100:
            scroll_pos = 'bot'
        else:
            scroll_pos = '{:2}%'.format(y)

        fields['scroll_pos'] = scroll_pos
        return fields

    @contextlib.contextmanager
    def _toggle_visibility(self):
        """Toggle visibility while running.

        Every single call to setTabText calls the size hinting functions for
        every single tab, which are slow. Since we know we are updating all
        the tab's titles, we can delay this processing by making the tab
        non-visible. To avoid flickering, disable repaint updates while we
        work.
        """
        bar = self.tabBar()
        toggle = (self.count() > 10 and
                  not bar.drag_in_progress and
                  bar.isVisible())
        if toggle:
            bar.setUpdatesEnabled(False)
            bar.setVisible(False)

        yield

        if toggle:
            bar.setVisible(True)
            bar.setUpdatesEnabled(True)

    def update_tab_titles(self):
        """Update all texts."""
        with self._toggle_visibility():
            for idx in range(self.count()):
                self.update_tab_title(idx)

    def tabInserted(self, idx):
        """Update titles when a tab was inserted."""
        super().tabInserted(idx)
        self.update_tab_titles()

    def tabRemoved(self, idx):
        """Update titles when a tab was removed."""
        super().tabRemoved(idx)
        self.update_tab_titles()

    def addTab(self, page, icon_or_text, text_or_empty=None):
        """Override addTab to use our own text setting logic.

        Unfortunately QTabWidget::addTab has these two overloads:
            - QWidget * page, const QIcon & icon, const QString & label
            - QWidget * page, const QString & label

        This means we'll get different arguments based on the chosen overload.

        Args:
            page: The QWidget to add.
            icon_or_text: Either the QIcon to add or the label.
            text_or_empty: Either the label or None.

        Return:
            The index of the newly added tab.
        """
        if text_or_empty is None:
            text = icon_or_text
            new_idx = super().addTab(page, '')
        else:
            icon = icon_or_text
            text = text_or_empty
            new_idx = super().addTab(page, icon, '')
        self.set_page_title(new_idx, text)
        return new_idx

    def insertTab(self, idx, page, icon_or_text, text_or_empty=None):
        """Override insertTab to use our own text setting logic.

        Unfortunately QTabWidget::insertTab has these two overloads:
            - int index, QWidget * page, const QIcon & icon,
              const QString & label
            - int index, QWidget * page, const QString & label

        This means we'll get different arguments based on the chosen overload.

        Args:
            idx: Where to insert the widget.
            page: The QWidget to add.
            icon_or_text: Either the QIcon to add or the label.
            text_or_empty: Either the label or None.

        Return:
            The index of the newly added tab.
        """
        if text_or_empty is None:
            text = icon_or_text
            new_idx = super().insertTab(idx, page, '')
        else:
            icon = icon_or_text
            text = text_or_empty
            new_idx = super().insertTab(idx, page, icon, '')
        self.set_page_title(new_idx, text)
        return new_idx

    @pyqtSlot(int)
    def _on_current_changed(self, index):
        """Emit the tab_index_changed signal if the current tab changed."""
        self.tabBar().on_current_changed()
        self.tab_index_changed.emit(index, self.count())

    @pyqtSlot()
    def _on_new_tab_requested(self):
        """Open a new tab."""
        self.new_tab_requested.emit(config.val.url.default_page, False, False)

    def tab_url(self, idx):
        """Get the URL of the tab at the given index.

        Return:
            The tab URL as QUrl.
        """
        tab = self.widget(idx)
        if tab is None:
            url = QUrl()  # type: ignore[unreachable]
        else:
            url = tab.url()
        # It's possible for url to be invalid, but the caller will handle that.
        qtutils.ensure_valid(url)
        return url

    def update_tab_favicon(self, tab: QWidget) -> None:
        """Update favicon of the given tab."""
        idx = self.indexOf(tab)

        icon = tab.icon() if tab.data.should_show_icon() else QIcon()
        self.setTabIcon(idx, icon)

        if config.val.tabs.tabs_are_windows:
            self.window().setWindowIcon(tab.icon())

    def setTabIcon(self, idx: int, icon: QIcon) -> None:
        """Always show tab icons for pinned tabs in some circumstances."""
        tab = cast(Optional[browsertab.AbstractTab], self.widget(idx))
        if (icon.isNull() and
                config.cache['tabs.favicons.show'] != 'never' and
                config.cache['tabs.pinned.shrink'] and
                not self.tabBar().vertical and
                tab is not None and tab.data.pinned):
            icon = self.style().standardIcon(QStyle.SP_FileIcon)
        super().setTabIcon(idx, icon)


class TabBar(QTabBar):

    """Custom tab bar with our own style.

    FIXME: Dragging tabs doesn't look as nice as it does in QTabBar.  However,
    fixing this would be a lot of effort, so we'll postpone it until we're
    reimplementing drag&drop for other reasons.

    https://github.com/qutebrowser/qutebrowser/issues/126

    Attributes:
        vertical: When the tab bar is currently vertical.
        win_id: The window ID this TabBar belongs to.

    Signals:
        new_tab_requested: Emitted when a new tab is requested.
    """

    STYLESHEET = """
        TabBar {
            font: {{ conf.fonts.tabs.unselected }};
            background-color: {{ conf.colors.tabs.bar.bg }};
        }

        TabBar::tab:selected {
            font: {{ conf.fonts.tabs.selected }};
        }
    """

    new_tab_requested = pyqtSignal()

    def __init__(self, win_id, parent=None):
        super().__init__(parent)
        self._win_id = win_id
        self.setStyle(TabBarStyle())
        self.vertical = False
        self._auto_hide_timer = QTimer()
        self._auto_hide_timer.setSingleShot(True)
        self._auto_hide_timer.timeout.connect(self.maybe_hide)
        self._on_show_switching_delay_changed()
        self.setAutoFillBackground(True)
        self.drag_in_progress = False
        stylesheet.set_register(self)
        self.ensurePolished()
        config.instance.changed.connect(self._on_config_changed)
        self._set_icon_size()
        QTimer.singleShot(0, self.maybe_hide)

    def __repr__(self):
        return utils.get_repr(self, count=self.count())

    def _current_tab(self):
        """Get the current tab object."""
        return self.parent().currentWidget()

    @pyqtSlot(str)
    def _on_config_changed(self, option: str) -> None:
        if option.startswith('fonts.tabs.'):
            self.ensurePolished()
            self._set_icon_size()
        elif option == 'tabs.favicons.scale':
            self._set_icon_size()
        elif option == 'tabs.show_switching_delay':
            self._on_show_switching_delay_changed()
        elif option == 'tabs.show':
            self.maybe_hide()

        if option.startswith('colors.tabs.'):
            self.update()

        # Clear tab size caches when appropriate
        if option in ["tabs.indicator.padding",
                      "tabs.padding",
                      "tabs.indicator.width",
                      "tabs.min_width",
                      "tabs.pinned.shrink",
                      "fonts.tabs.selected",
                      "fonts.tabs.unselected"]:
            self._minimum_tab_size_hint_helper.cache_clear()
            self._minimum_tab_height.cache_clear()

    def _on_show_switching_delay_changed(self):
        """Set timer interval when tabs.show_switching_delay got changed."""
        self._auto_hide_timer.setInterval(config.val.tabs.show_switching_delay)

    def on_current_changed(self):
        """Show tab bar when current tab got changed."""
        self.maybe_hide()  # for fullscreen tabs
        if config.val.tabs.show == 'switching':
            self.show()
            self._auto_hide_timer.start()

    @pyqtSlot()
    def maybe_hide(self):
        """Hide the tab bar if needed."""
        show = config.val.tabs.show
        tab = self._current_tab()
        if (show in ['never', 'switching'] or
                (show == 'multiple' and self.count() == 1) or
                (tab and tab.data.fullscreen)):
            self.hide()
        else:
            self.show()

    def set_tab_data(self, idx, key, value):
        """Set tab data as a dictionary."""
        if not 0 <= idx < self.count():
            raise IndexError("Tab index ({}) out of range ({})!".format(
                idx, self.count()))
        data = self.tabData(idx)
        if data is None:
            data = {}
        data[key] = value
        self.setTabData(idx, data)

    def tab_data(self, idx, key):
        """Get tab data for a given key."""
        if not 0 <= idx < self.count():
            raise IndexError("Tab index ({}) out of range ({})!".format(
                idx, self.count()))
        data = self.tabData(idx)
        if data is None:
            data = {}
        return data[key]

    def tab_indicator_color(self, idx):
        """Get the tab indicator color for the given index."""
        try:
            return self.tab_data(idx, 'indicator-color')
        except KeyError:
            return QColor()

    def page_title(self, idx):
        """Get the tab title user data.

        Args:
            idx: The tab index to get the title for.
            handle_unset: Whether to return an empty string on KeyError.
        """
        try:
            return self.tab_data(idx, 'page-title')
        except KeyError:
            return ''

    def refresh(self):
        """Properly repaint the tab bar and relayout tabs."""
        # This is a horrible hack, but we need to do this so the underlying Qt
        # code sets layoutDirty so it actually relayouts the tabs.
        self.setIconSize(self.iconSize())

    def _set_icon_size(self):
        """Set the tab bar favicon size."""
        size = self.fontMetrics().height() - 2
        size = int(size * config.val.tabs.favicons.scale)
        self.setIconSize(QSize(size, size))

    def mouseReleaseEvent(self, e):
        """Override mouseReleaseEvent to know when drags stop."""
        self.drag_in_progress = False
        super().mouseReleaseEvent(e)

    def mousePressEvent(self, e):
        """Override mousePressEvent to close tabs if configured.

        Also keep track of if we are currently in a drag."""
        self.drag_in_progress = True
        button = config.val.tabs.close_mouse_button
        if (e.button() == Qt.RightButton and button == 'right' or
                e.button() == Qt.MiddleButton and button == 'middle'):
            e.accept()
            idx = self.tabAt(e.pos())
            if idx == -1:
                action = config.val.tabs.close_mouse_button_on_bar
                if action == 'ignore':
                    return
                elif action == 'new-tab':
                    self.new_tab_requested.emit()
                    return
                elif action == 'close-current':
                    idx = self.currentIndex()
                elif action == 'close-last':
                    idx = self.count() - 1
            self.tabCloseRequested.emit(idx)
            return
        super().mousePressEvent(e)

    def minimumTabSizeHint(self, index: int, ellipsis: bool = True) -> QSize:
        """Set the minimum tab size to indicator/icon/... text.

        Args:
            index: The index of the tab to get a size hint for.
            ellipsis: Whether to use ellipsis to calculate width
                      instead of the tab's text.
                      Forced to False for pinned tabs.
        Return:
            A QSize of the smallest tab size we can make.
        """
        icon = self.tabIcon(index)
        if icon.isNull():
            icon_width = 0
        else:
            icon_width = min(
                icon.actualSize(self.iconSize()).width(),
                self.iconSize().width()) + TabBarStyle.ICON_PADDING

        pinned = self._tab_pinned(index)
        if not self.vertical and pinned and config.val.tabs.pinned.shrink:
            # Never consider ellipsis an option for horizontal pinned tabs
            ellipsis = False
        return self._minimum_tab_size_hint_helper(self.tabText(index),
                                                  icon_width, ellipsis,
                                                  pinned)

    @debugcachestats.register(name='tab width cache')
    @functools.lru_cache(maxsize=2**9)
    def _minimum_tab_size_hint_helper(self, tab_text: str,
                                      icon_width: int,
                                      ellipsis: bool, pinned: bool) -> QSize:
        """Helper function to cache tab results.

        Config values accessed in here should be added to _on_config_changed to
        ensure cache is flushed when needed.
        """
        text = '\u2026' if ellipsis else tab_text
        # Don't ever shorten if text is shorter than the ellipsis

        def _text_to_width(text):
            # Calculate text width taking into account qt mnemonics
            return self.fontMetrics().size(Qt.TextShowMnemonic, text).width()
        text_width = min(_text_to_width(text),
                         _text_to_width(tab_text))
        padding = config.cache['tabs.padding']
        indicator_width = config.cache['tabs.indicator.width']
        indicator_padding = config.cache['tabs.indicator.padding']
        padding_h = padding.left + padding.right

        # Only add padding if indicator exists
        if indicator_width != 0:
            padding_h += indicator_padding.left + indicator_padding.right
        height = self._minimum_tab_height()
        width = (text_width + icon_width +
                 padding_h + indicator_width)
        min_width = config.cache['tabs.min_width']
        if (not self.vertical and min_width > 0 and
                not pinned or not config.cache['tabs.pinned.shrink']):
            width = max(min_width, width)
        return QSize(width, height)

    @functools.lru_cache(maxsize=1)
    def _minimum_tab_height(self):
        padding = config.cache['tabs.padding']
        return self.fontMetrics().height() + padding.top + padding.bottom

    def _tab_pinned(self, index: int) -> bool:
        """Return True if tab is pinned."""
        if not 0 <= index < self.count():
            raise IndexError("Tab index ({}) out of range ({})!".format(
                index, self.count()))

        widget = self.parent().widget(index)
        if widget is None:
            # This could happen when Qt calls tabSizeHint while initializing
            # tabs.
            return False
        return widget.data.pinned

    def tabSizeHint(self, index: int) -> QSize:
        """Override tabSizeHint to customize qb's tab size.

        https://wiki.python.org/moin/PyQt/Customising%20tab%20bars

        Args:
            index: The index of the tab.

        Return:
            A QSize.
        """
        if self.count() == 0:
            # This happens on startup on macOS.
            # We return it directly rather than setting `size' because we don't
            # want to ensure it's valid in this special case.
            return QSize()

        height = self._minimum_tab_height()
        if self.vertical:
            confwidth = str(config.cache['tabs.width'])
            if confwidth.endswith('%'):
                main_window = objreg.get('main-window', scope='window',
                                         window=self._win_id)
                perc = int(confwidth.rstrip('%'))
                width = main_window.width() * perc // 100
            else:
                width = int(confwidth)
            size = QSize(width, height)
        else:
            if config.cache['tabs.pinned.shrink'] and self._tab_pinned(index):
                # Give pinned tabs the minimum size they need to display their
                # titles, let Qt handle scaling it down if we get too small.
                width = self.minimumTabSizeHint(index, ellipsis=False).width()
            else:
                # Request as much space as possible so we fill the tabbar, let
                # Qt shrink us down. If for some reason (tests, bugs)
                # self.width() gives 0, use a sane min of 10 px
                width = max(self.width(), 10)
                max_width = config.cache['tabs.max_width']
                if max_width > 0:
                    width = min(max_width, width)
            size = QSize(width, height)
        qtutils.ensure_valid(size)
        return size

    def paintEvent(self, event):
        """Override paintEvent to draw the tabs like we want to."""
        p = QStylePainter(self)
        selected = self.currentIndex()
        for idx in range(self.count()):
            if not event.region().intersects(self.tabRect(idx)):
                # Don't repaint if we are outside the requested region
                continue

            tab = QStyleOptionTab()
            self.initStyleOption(tab, idx)

            setting = 'colors.tabs'
            if self._tab_pinned(idx):
                setting += '.pinned'
            if idx == selected:
                setting += '.selected'
            setting += '.odd' if (idx + 1) % 2 else '.even'

            tab.palette.setColor(QPalette.Window,
                                 config.cache[setting + '.bg'])
            tab.palette.setColor(QPalette.WindowText,
                                 config.cache[setting + '.fg'])

            indicator_color = self.tab_indicator_color(idx)
            tab.palette.setColor(QPalette.Base, indicator_color)
            p.drawControl(QStyle.CE_TabBarTab, tab)

    def tabInserted(self, idx):
        """Update visibility when a tab was inserted."""
        super().tabInserted(idx)
        self.maybe_hide()

    def tabRemoved(self, idx):
        """Update visibility when a tab was removed."""
        super().tabRemoved(idx)
        self.maybe_hide()

    def wheelEvent(self, e):
        """Override wheelEvent to make the action configurable.

        Args:
            e: The QWheelEvent
        """
        if config.val.tabs.mousewheel_switching:
            super().wheelEvent(e)
        else:
            tabbed_browser = objreg.get('tabbed-browser', scope='window',
                                        window=self._win_id)
            tabbed_browser.wheelEvent(e)


@dataclasses.dataclass
class Layouts:

    """Layout information for tab.

    Used by TabBarStyle._tab_layout().
    """

    text: QRect
    icon: QRect
    indicator: QRect


class TabBarStyle(QCommonStyle):

    """Qt style used by TabBar to fix some issues with the default one.

    This fixes the following things:
        - Remove the focus rectangle Ubuntu draws on tabs.
        - Force text to be left-aligned even though Qt has "centered"
          hardcoded.

    Unfortunately PyQt doesn't support QProxyStyle, so we need to do this the
    hard way...

    Based on:

    https://stackoverflow.com/a/17294081
    https://code.google.com/p/makehuman/source/browse/trunk/makehuman/lib/qtgui.py
    """

    ICON_PADDING = 4

    def __init__(self):
        """Initialize all functions we're not overriding.

        This simply calls the corresponding function in self._style.
        """
        self._style = QStyleFactory.create('Fusion')
        for method in ['drawComplexControl', 'drawItemPixmap',
                       'generatedIconPixmap', 'hitTestComplexControl',
                       'itemPixmapRect', 'itemTextRect', 'polish', 'styleHint',
                       'subControlRect', 'unpolish', 'drawItemText',
                       'sizeFromContents', 'drawPrimitive']:
            target = getattr(self._style, method)
            setattr(self, method, functools.partial(target))
        super().__init__()

    def _draw_indicator(self, layouts, opt, p):
        """Draw the tab indicator.

        Args:
            layouts: The layouts from _tab_layout.
            opt: QStyleOption from drawControl.
            p: QPainter from drawControl.
        """
        color = opt.palette.base().color()
        rect = layouts.indicator
        if color.isValid() and rect.isValid():
            p.fillRect(rect, color)

    def _draw_icon(self, layouts, opt, p):
        """Draw the tab icon.

        Args:
            layouts: The layouts from _tab_layout.
            opt: QStyleOption
            p: QPainter
        """
        qtutils.ensure_valid(layouts.icon)
        icon_mode = (QIcon.Normal if opt.state & QStyle.State_Enabled
                     else QIcon.Disabled)
        icon_state = (QIcon.On if opt.state & QStyle.State_Selected
                      else QIcon.Off)
        icon = opt.icon.pixmap(opt.iconSize, icon_mode, icon_state)
        self._style.drawItemPixmap(p, layouts.icon, Qt.AlignCenter, icon)

    def drawControl(self, element, opt, p, widget=None):
        """Override drawControl to draw odd tabs in a different color.

        Draws the given element with the provided painter with the style
        options specified by option.

        Args:
            element: ControlElement
            opt: QStyleOption
            p: QPainter
            widget: QWidget
        """
        if element not in [QStyle.CE_TabBarTab, QStyle.CE_TabBarTabShape,
                           QStyle.CE_TabBarTabLabel]:
            # Let the real style draw it.
            self._style.drawControl(element, opt, p, widget)
            return

        layouts = self._tab_layout(opt)
        if layouts is None:
            log.misc.warning("Could not get layouts for tab!")
            return

        if element == QStyle.CE_TabBarTab:
            # We override this so we can control TabBarTabShape/TabBarTabLabel.
            self.drawControl(QStyle.CE_TabBarTabShape, opt, p, widget)
            self.drawControl(QStyle.CE_TabBarTabLabel, opt, p, widget)
        elif element == QStyle.CE_TabBarTabShape:
            p.fillRect(opt.rect, opt.palette.window())
            self._draw_indicator(layouts, opt, p)
            # We use super() rather than self._style here because we don't want
            # any sophisticated drawing.
            super().drawControl(QStyle.CE_TabBarTabShape, opt, p, widget)
        elif element == QStyle.CE_TabBarTabLabel:
            if not opt.icon.isNull() and layouts.icon.isValid():
                self._draw_icon(layouts, opt, p)
            alignment = (config.cache['tabs.title.alignment'] |
                         Qt.AlignVCenter | Qt.TextHideMnemonic)
            self._style.drawItemText(p,
                                     layouts.text,
                                     int(alignment),
                                     opt.palette,
                                     bool(opt.state & QStyle.State_Enabled),
                                     opt.text,
                                     QPalette.WindowText)
        else:
            raise ValueError("Invalid element {!r}".format(element))

    def pixelMetric(self, metric, option=None, widget=None):
        """Override pixelMetric to not shift the selected tab.

        Args:
            metric: PixelMetric
            option: const QStyleOption *
            widget: const QWidget *

        Return:
            An int.
        """
        if metric in [QStyle.PM_TabBarTabShiftHorizontal,
                      QStyle.PM_TabBarTabShiftVertical,
                      QStyle.PM_TabBarTabHSpace,
                      QStyle.PM_TabBarTabVSpace,
                      QStyle.PM_TabBarScrollButtonWidth]:
            return 0
        else:
            return self._style.pixelMetric(metric, option, widget)

    def subElementRect(self, sr, opt, widget=None):
        """Override subElementRect to use our own _tab_layout implementation.

        Args:
            sr: SubElement
            opt: QStyleOption
            widget: QWidget

        Return:
            A QRect.
        """
        if sr == QStyle.SE_TabBarTabText:
            layouts = self._tab_layout(opt)
            if layouts is None:
                log.misc.warning("Could not get layouts for tab!")
                return QRect()
            return layouts.text
        elif sr in [QStyle.SE_TabWidgetTabBar,
                    QStyle.SE_TabBarScrollLeftButton]:
            # Handling SE_TabBarScrollLeftButton so the left scroll button is
            # aligned properly. Otherwise, empty space will be shown after the
            # last tab even though the button width is set to 0
            #
            # Need to use super() because we also use super() to render
            # element in drawControl(); otherwise, we may get bit by
            # style differences...
            return super().subElementRect(sr, opt, widget)
        else:
            return self._style.subElementRect(sr, opt, widget)

    def _tab_layout(self, opt):
        """Compute the text/icon rect from the opt rect.

        This is based on Qt's QCommonStylePrivate::tabLayout
        (qtbase/src/widgets/styles/qcommonstyle.cpp) as we can't use the
        private implementation.

        Args:
            opt: QStyleOptionTab

        Return:
            A Layout object with two QRects.
        """
        padding = config.cache['tabs.padding']
        indicator_padding = config.cache['tabs.indicator.padding']

        text_rect = QRect(opt.rect)
        if not text_rect.isValid():
            # This happens sometimes according to crash reports, but no idea
            # why...
            return None

        text_rect.adjust(padding.left, padding.top, -padding.right,
                         -padding.bottom)

        indicator_width = config.cache['tabs.indicator.width']
        if indicator_width == 0:
            indicator_rect = QRect()
        else:
            indicator_rect = QRect(opt.rect)
            qtutils.ensure_valid(indicator_rect)
            indicator_rect.adjust(padding.left + indicator_padding.left,
                                  padding.top + indicator_padding.top,
                                  0,
                                  -(padding.bottom + indicator_padding.bottom))
            indicator_rect.setWidth(indicator_width)

            text_rect.adjust(indicator_width + indicator_padding.left +
                             indicator_padding.right, 0, 0, 0)

        icon_rect = self._get_icon_rect(opt, text_rect)
        if icon_rect.isValid():
            text_rect.adjust(
                icon_rect.width() + TabBarStyle.ICON_PADDING, 0, 0, 0)

        text_rect = self._style.visualRect(opt.direction, opt.rect, text_rect)
        return Layouts(text=text_rect, icon=icon_rect,
                       indicator=indicator_rect)

    def _get_icon_rect(self, opt, text_rect):
        """Get a QRect for the icon to draw.

        Args:
            opt: QStyleOptionTab
            text_rect: The QRect for the text.

        Return:
            A QRect.
        """
        icon_size = opt.iconSize
        if not icon_size.isValid():
            icon_extent = self.pixelMetric(QStyle.PM_SmallIconSize)
            icon_size = QSize(icon_extent, icon_extent)
        icon_mode = (QIcon.Normal if opt.state & QStyle.State_Enabled
                     else QIcon.Disabled)
        icon_state = (QIcon.On if opt.state & QStyle.State_Selected
                      else QIcon.Off)
        # reserve space for favicon when tab bar is vertical (issue #1968)
        position = config.cache['tabs.position']
        if (position in [QTabWidget.East, QTabWidget.West] and
                config.cache['tabs.favicons.show'] != 'never'):
            tab_icon_size = icon_size
        else:
            actual_size = opt.icon.actualSize(icon_size, icon_mode, icon_state)
            tab_icon_size = QSize(
                min(actual_size.width(), icon_size.width()),
                min(actual_size.height(), icon_size.height()))

        icon_top = text_rect.center().y() + 1 - tab_icon_size.height() // 2
        icon_rect = QRect(QPoint(text_rect.left(), icon_top), tab_icon_size)
        icon_rect = self._style.visualRect(opt.direction, opt.rect, icon_rect)
        return icon_rect<|MERGE_RESOLUTION|>--- conflicted
+++ resolved
@@ -59,15 +59,8 @@
         bar = TabBar(win_id, self)
         self.setStyle(TabBarStyle())
         self.setTabBar(bar)
-<<<<<<< HEAD
-        bar.tabCloseRequested.connect(
-            self.tabCloseRequested)  # type: ignore[arg-type]
+        bar.tabCloseRequested.connect(self.tabCloseRequested)
         bar.tabMoved.connect(self.update_tab_titles)
-=======
-        bar.tabCloseRequested.connect(self.tabCloseRequested)
-        bar.tabMoved.connect(functools.partial(
-            QTimer.singleShot, 0, self.update_tab_titles))
->>>>>>> 9a5fe232
         bar.currentChanged.connect(self._on_current_changed)
         bar.new_tab_requested.connect(self._on_new_tab_requested)
         self.setSizePolicy(QSizePolicy.Expanding, QSizePolicy.Fixed)
