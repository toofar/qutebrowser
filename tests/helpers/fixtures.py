# vim: ft=python fileencoding=utf-8 sts=4 sw=4 et:

# Copyright 2014-2021 Florian Bruhin (The Compiler) <mail@qutebrowser.org>
#
# This file is part of qutebrowser.
#
# qutebrowser is free software: you can redistribute it and/or modify
# it under the terms of the GNU General Public License as published by
# the Free Software Foundation, either version 3 of the License, or
# (at your option) any later version.
#
# qutebrowser is distributed in the hope that it will be useful,
# but WITHOUT ANY WARRANTY; without even the implied warranty of
# MERCHANTABILITY or FITNESS FOR A PARTICULAR PURPOSE.  See the
# GNU General Public License for more details.
#
# You should have received a copy of the GNU General Public License
# along with qutebrowser.  If not, see <https://www.gnu.org/licenses/>.

# pylint: disable=invalid-name

"""pytest fixtures used by the whole testsuite.

See https://pytest.org/latest/fixture.html
"""


import sys
import tempfile
import itertools
import textwrap
import unittest.mock
import types
import mimetypes
import os.path
import dataclasses

import pytest
import py.path  # pylint: disable=no-name-in-module
from PyQt6.QtCore import QSize, Qt
from PyQt6.QtWidgets import QWidget, QHBoxLayout, QVBoxLayout
from PyQt6.QtNetwork import QNetworkCookieJar

import helpers.stubs as stubsmod
import qutebrowser
from qutebrowser.config import (config, configdata, configtypes, configexc,
                                configfiles, configcache, stylesheet)
from qutebrowser.api import config as configapi
from qutebrowser.utils import objreg, standarddir, utils, usertypes, version
from qutebrowser.browser import greasemonkey, history, qutescheme
from qutebrowser.browser.webkit import cookies, cache
from qutebrowser.misc import savemanager, sql, objects, sessions
from qutebrowser.keyinput import modeman
<<<<<<< HEAD
from qutebrowser.qt import sip
=======
from qutebrowser.mainwindow import tabbedbrowser
>>>>>>> 9dba26f0


_qute_scheme_handler = None


class WidgetContainer(QWidget):

    """Container for another widget."""

    def __init__(self, qtbot, parent=None):
        super().__init__(parent)
        self._qtbot = qtbot
        self.vbox = QVBoxLayout(self)
        qtbot.add_widget(self)
        self._widget = None

    def set_widget(self, widget):
        self.vbox.addWidget(widget)
        widget.container = self
        self._widget = widget

    def expose(self):
        with self._qtbot.wait_exposed(self):
            self.show()
        self._widget.setFocus()


@pytest.fixture
def widget_container(qtbot):
    return WidgetContainer(qtbot)


class WinRegistryHelper:

    """Helper class for win_registry."""

    @dataclasses.dataclass
    class FakeWindow:

        """A fake window object for the registry."""

        registry: objreg.ObjectRegistry

        def windowTitle(self):
            return 'window title - qutebrowser'

        @property
        def tabbed_browser(self):
            return self.registry['tabbed-browser']

    def __init__(self):
        self._ids = []

    def add_window(self, win_id):
        assert win_id not in objreg.window_registry
        registry = objreg.ObjectRegistry()
        window = self.FakeWindow(registry)
        objreg.window_registry[win_id] = window
        self._ids.append(win_id)

    def cleanup(self):
        for win_id in self._ids:
            del objreg.window_registry[win_id]


class FakeStatusBar(QWidget):

    """Fake statusbar to test progressbar sizing."""

    def __init__(self, parent=None):
        super().__init__(parent)
        self.hbox = QHBoxLayout(self)
        self.hbox.addStretch()
        self.hbox.setContentsMargins(0, 0, 0, 0)
        self.setAttribute(Qt.WidgetAttribute.WA_StyledBackground, True)
        self.setStyleSheet('background-color: red;')
        self._win_id = 0

    def minimumSizeHint(self):
        return QSize(1, self.fontMetrics().height())


@pytest.fixture
def fake_statusbar(widget_container):
    """Fixture providing a statusbar in a container window."""
    widget_container.vbox.addStretch()
    statusbar = FakeStatusBar(widget_container)
    widget_container.set_widget(statusbar)
    return statusbar


@pytest.fixture
def win_registry():
    """Fixture providing a window registry for win_id 0 and 1."""
    helper = WinRegistryHelper()
    helper.add_window(0)
    yield helper
    helper.cleanup()


@pytest.fixture
def tab_registry(win_registry):
    """Fixture providing a tab registry for win_id 0."""
    registry = objreg.ObjectRegistry()
    objreg.register('tab-registry', registry, scope='window', window=0)
    yield registry
    objreg.delete('tab-registry', scope='window', window=0)


@pytest.fixture
def fake_web_tab(stubs, tab_registry, mode_manager, qapp):
    """Fixture providing the FakeWebTab *class*."""
    return stubs.FakeWebTab


@pytest.fixture
def greasemonkey_manager(monkeypatch, data_tmpdir, config_tmpdir):
    gm_manager = greasemonkey.GreasemonkeyManager()
    monkeypatch.setattr(greasemonkey, 'gm_manager', gm_manager)


@pytest.fixture(scope='session')
def testdata_scheme(qapp):
    try:
        global _qute_scheme_handler
        from qutebrowser.browser.webengine import webenginequtescheme
        from PyQt6.QtWebEngineWidgets import QWebEngineProfile
        webenginequtescheme.init()
        _qute_scheme_handler = webenginequtescheme.QuteSchemeHandler(
            parent=qapp)
        _qute_scheme_handler.install(QWebEngineProfile.defaultProfile())
    except ImportError:
        pass

    @qutescheme.add_handler('testdata')
    def handler(url):
        file_abs = os.path.abspath(os.path.dirname(__file__))
        filename = os.path.join(file_abs, os.pardir, 'end2end',
                                url.path().lstrip('/'))
        with open(filename, 'rb') as f:
            data = f.read()

        mimetype, _encoding = mimetypes.guess_type(filename)
        return mimetype, data


@pytest.fixture
def web_tab_setup(qtbot, tab_registry, session_manager_stub,
                  greasemonkey_manager, fake_args, config_stub,
                  testdata_scheme):
    """Shared setup for webkit_tab/webengine_tab."""
    # Make sure error logging via JS fails tests
    config_stub.val.content.javascript.log = {
        'info': 'info',
        'error': 'error',
        'unknown': 'error',
        'warning': 'error',
    }


@pytest.fixture
def webkit_tab(web_tab_setup, qtbot, cookiejar_and_cache, mode_manager,
               widget_container, download_stub, webpage, monkeypatch):
    webkittab = pytest.importorskip('qutebrowser.browser.webkit.webkittab')

    monkeypatch.setattr(objects, 'backend', usertypes.Backend.QtWebKit)

    tab = webkittab.WebKitTab(win_id=0, mode_manager=mode_manager,
                              private=False)
    tab.backend = usertypes.Backend.QtWebKit
    widget_container.set_widget(tab)

    yield tab

    # Make sure the tab shuts itself down properly
    tab.private_api.shutdown()


@pytest.fixture
def webengine_tab(web_tab_setup, qtbot, redirect_webengine_data,
                  tabbed_browser_stubs, mode_manager, widget_container,
                  monkeypatch):
    monkeypatch.setattr(objects, 'backend', usertypes.Backend.QtWebEngine)

    tabwidget = tabbed_browser_stubs[0].widget
    tabwidget.current_index = 0
    tabwidget.index_of = 0

    webenginetab = pytest.importorskip(
        'qutebrowser.browser.webengine.webenginetab')

    tab = webenginetab.WebEngineTab(win_id=0, mode_manager=mode_manager,
                                    private=False)
    tab.backend = usertypes.Backend.QtWebEngine
    widget_container.set_widget(tab)

    yield tab

    # If a page is still loading here, _on_load_finished could get called
    # during teardown when session_manager_stub is already deleted.
    tab.stop()

    # Make sure the tab shuts itself down properly
    tab.private_api.shutdown()

    # If we wait for the GC to clean things up, there's a segfault inside
    # QtWebEngine sometimes (e.g. if we only run
    # tests/unit/browser/test_caret.py).
    sip.delete(tab._widget)


@pytest.fixture(params=['webkit', 'webengine'])
def web_tab(request):
    """A WebKitTab/WebEngineTab."""
    if request.param == 'webkit':
        pytest.importorskip('qutebrowser.browser.webkit.webkittab')
        return request.getfixturevalue('webkit_tab')
    elif request.param == 'webengine':
        pytest.importorskip('qutebrowser.browser.webengine.webenginetab')
        return request.getfixturevalue('webengine_tab')
    else:
        raise utils.Unreachable


def _generate_cmdline_tests():
    """Generate testcases for test_split_binding."""
    @dataclasses.dataclass
    class TestCase:

        cmd: str
        valid: bool

    separators = [';;', ' ;; ', ';; ', ' ;;']
    invalid = ['foo', '']
    valid = ['mode-leave', 'hint all']
    # Valid command only -> valid
    for item in valid:
        yield TestCase(''.join(item), True)
    # Invalid command only -> invalid
    for item in invalid:
        yield TestCase(''.join(item), False)
    # Invalid command combined with invalid command -> invalid
    for item in itertools.product(invalid, separators, invalid):
        yield TestCase(''.join(item), False)
    # Valid command combined with valid command -> valid
    for item in itertools.product(valid, separators, valid):
        yield TestCase(''.join(item), True)
    # Valid command combined with invalid command -> invalid
    for item in itertools.product(valid, separators, invalid):
        yield TestCase(''.join(item), False)
    # Invalid command combined with valid command -> invalid
    for item in itertools.product(invalid, separators, valid):
        yield TestCase(''.join(item), False)
    # Command with no_cmd_split combined with an "invalid" command -> valid
    for item in itertools.product(['bind x open'], separators, invalid):
        yield TestCase(''.join(item), True)
    # Partial command
    yield TestCase('message-i', False)


@pytest.fixture(params=_generate_cmdline_tests(), ids=lambda e: e.cmd)
def cmdline_test(request):
    """Fixture which generates tests for things validating commandlines."""
    return request.param


@pytest.fixture(scope='session')
def configdata_init():
    """Initialize configdata if needed."""
    if configdata.DATA is None:
        configdata.init()


@pytest.fixture
def yaml_config_stub(config_tmpdir):
    """Fixture which provides a YamlConfig object."""
    return configfiles.YamlConfig()


@pytest.fixture
def config_stub(stubs, monkeypatch, configdata_init, yaml_config_stub, qapp):
    """Fixture which provides a fake config object."""
    conf = config.Config(yaml_config=yaml_config_stub)
    monkeypatch.setattr(config, 'instance', conf)

    container = config.ConfigContainer(conf)
    monkeypatch.setattr(config, 'val', container)
    monkeypatch.setattr(configapi, 'val', container)

    cache = configcache.ConfigCache()
    monkeypatch.setattr(config, 'cache', cache)

    try:
        configtypes.FontBase.set_defaults(None, '10pt')
    except configexc.NoOptionError:
        # Completion tests patch configdata so fonts.default_family is
        # unavailable.
        pass

    conf.val = container  # For easier use in tests

    stylesheet.init()

    return conf


@pytest.fixture
def key_config_stub(config_stub, monkeypatch):
    """Fixture which provides a fake key config object."""
    keyconf = config.KeyConfig(config_stub)
    monkeypatch.setattr(config, 'key_instance', keyconf)
    return keyconf


@pytest.fixture
def quickmark_manager_stub(stubs):
    """Fixture which provides a fake quickmark manager object."""
    stub = stubs.QuickmarkManagerStub()
    objreg.register('quickmark-manager', stub)
    yield stub
    objreg.delete('quickmark-manager')


@pytest.fixture
def bookmark_manager_stub(stubs):
    """Fixture which provides a fake bookmark manager object."""
    stub = stubs.BookmarkManagerStub()
    objreg.register('bookmark-manager', stub)
    yield stub
    objreg.delete('bookmark-manager')


@pytest.fixture
def session_manager_stub(stubs, monkeypatch):
    """Fixture which provides a fake session-manager object."""
    stub = stubs.SessionManagerStub()
    monkeypatch.setattr(sessions, 'session_manager', stub)
    return stub


@pytest.fixture
def tabbed_browser_stubs(qapp, stubs, win_registry):
    """Fixture providing a fake tabbed-browser object on win_id 0 and 1."""
    win_registry.add_window(1)
    stubs = [stubs.TabbedBrowserStub(), stubs.TabbedBrowserStub()]
    objreg.register('tabbed-browser', stubs[0], scope='window', window=0)
    objreg.register('tabbed-browser', stubs[1], scope='window', window=1)
    yield stubs
    objreg.delete('tabbed-browser', scope='window', window=0)
    objreg.delete('tabbed-browser', scope='window', window=1)


@pytest.fixture
<<<<<<< HEAD
=======
def real_tabbed_browser(widget_container, config_stub, mode_manager,
                        tab_registry, web_tab_setup, web_history):
    tb = tabbedbrowser.TabbedBrowser(win_id=0, private=False)
    widget_container.set_widget(tb)
    objreg.register('tabbed-browser', tb, scope='window', window=0)
    yield tb
    objreg.delete('tabbed-browser', scope='window', window=0)


@pytest.fixture
def app_stub(stubs):
    """Fixture which provides a fake app object."""
    stub = stubs.ApplicationStub()
    objreg.register('app', stub)
    yield stub
    objreg.delete('app')


@pytest.fixture
>>>>>>> 9dba26f0
def status_command_stub(stubs, qtbot, win_registry):
    """Fixture which provides a fake status-command object."""
    cmd = stubs.StatusBarCommandStub()
    objreg.register('status-command', cmd, scope='window', window=0)
    qtbot.add_widget(cmd)
    yield cmd
    objreg.delete('status-command', scope='window', window=0)


@pytest.fixture(scope='session')
def stubs():
    """Provide access to stub objects useful for testing."""
    return stubsmod


@pytest.fixture(scope='session')
def unicode_encode_err():
    """Provide a fake UnicodeEncodeError exception."""
    return UnicodeEncodeError('ascii',  # codec
                              '',  # object
                              0,  # start
                              2,  # end
                              'fake exception')  # reason


@pytest.fixture(scope='session')
def qnam(qapp):
    """Session-wide QNetworkAccessManager."""
    from PyQt6.QtNetwork import QNetworkAccessManager
    nam = QNetworkAccessManager()
    nam.setNetworkAccessible(QNetworkAccessManager.NetworkAccessibility.NotAccessible)
    return nam


@pytest.fixture
def webengineview(qtbot, monkeypatch, web_tab_setup):
    """Get a QWebEngineView if QtWebEngine is available."""
    QtWebEngineWidgets = pytest.importorskip('PyQt6.QtWebEngineWidgets')
    monkeypatch.setattr(objects, 'backend', usertypes.Backend.QtWebEngine)
    view = QtWebEngineWidgets.QWebEngineView()
    qtbot.add_widget(view)
    yield view
    view.setPage(None)  # Avoid warning if using QWebEngineProfile


@pytest.fixture
def webpage(qnam, monkeypatch):
    """Get a new QWebPage object."""
    QtWebKitWidgets = pytest.importorskip('PyQt6.QtWebKitWidgets')
    monkeypatch.setattr(objects, 'backend', usertypes.Backend.QtWebKit)

    class WebPageStub(QtWebKitWidgets.QWebPage):

        """QWebPage with default error pages disabled."""

        def supportsExtension(self, _ext):
            """No extensions needed."""
            return False

    page = WebPageStub()

    page.networkAccessManager().deleteLater()
    page.setNetworkAccessManager(qnam)

    from qutebrowser.browser.webkit import webkitsettings
    webkitsettings._init_user_agent()

    return page


@pytest.fixture
def webview(qtbot, webpage):
    """Get a new QWebView object."""
    QtWebKitWidgets = pytest.importorskip('PyQt6.QtWebKitWidgets')

    view = QtWebKitWidgets.QWebView()
    qtbot.add_widget(view)

    view.page().deleteLater()
    view.setPage(webpage)

    view.resize(640, 480)
    return view


@pytest.fixture
def webframe(webpage):
    """Convenience fixture to get a mainFrame of a QWebPage."""
    return webpage.mainFrame()


@pytest.fixture
def cookiejar_and_cache(stubs, monkeypatch):
    """Fixture providing a fake cookie jar and cache."""
    monkeypatch.setattr(cookies, 'cookie_jar', QNetworkCookieJar())
    monkeypatch.setattr(cookies, 'ram_cookie_jar', cookies.RAMCookieJar())
    monkeypatch.setattr(cache, 'diskcache', stubs.FakeNetworkCache())


@pytest.fixture
def py_proc(tmp_path):
    """Get a python executable and args list which executes the given code."""
    if getattr(sys, 'frozen', False):
        pytest.skip("Can't be run when frozen")

    def func(code):
        code = textwrap.dedent(code.strip('\n'))
        if '\n' in code:
            py_file = tmp_path / 'py_proc.py'
            py_file.write_text(code)
            return (sys.executable, [str(py_file)])
        else:
            return (sys.executable, ['-c', code])

    return func


@pytest.fixture
def fake_save_manager():
    """Create a mock of save-manager and register it into objreg."""
    fake_save_manager = unittest.mock.Mock(spec=savemanager.SaveManager)
    objreg.register('save-manager', fake_save_manager)
    yield fake_save_manager
    objreg.delete('save-manager')


@pytest.fixture
def fake_args(request, monkeypatch):
    ns = types.SimpleNamespace()
    ns.backend = 'webengine' if request.config.webengine else 'webkit'
    ns.debug_flags = []

    monkeypatch.setattr(objects, 'args', ns)
    return ns


@pytest.fixture
def mode_manager(win_registry, config_stub, key_config_stub, qapp):
    mm = modeman.init(win_id=0, parent=qapp)
    yield mm
    objreg.delete('mode-manager', scope='window', window=0)


def standarddir_tmpdir(folder, monkeypatch, tmpdir):
    """Set tmpdir/config as the configdir.

    Use this to avoid creating a 'real' config dir (~/.config/qute_test).
    """
    confdir = tmpdir / folder
    confdir.ensure(dir=True)
    if hasattr(standarddir, folder):
        monkeypatch.setattr(standarddir, folder,
                            lambda **_kwargs: str(confdir))
    return confdir


@pytest.fixture
def download_tmpdir(monkeypatch, tmpdir):
    """Set tmpdir/download as the downloaddir.

    Use this to avoid creating a 'real' download dir (~/.config/qute_test).
    """
    return standarddir_tmpdir('download', monkeypatch, tmpdir)


@pytest.fixture
def config_tmpdir(monkeypatch, tmpdir):
    """Set tmpdir/config as the configdir.

    Use this to avoid creating a 'real' config dir (~/.config/qute_test).
    """
    monkeypatch.setattr(
        standarddir, 'config_py',
        lambda **_kwargs: str(tmpdir / 'config' / 'config.py'))
    return standarddir_tmpdir('config', monkeypatch, tmpdir)


@pytest.fixture
def config_py_arg(tmpdir, monkeypatch):
    """Set the config_py arg with a custom value for init."""
    f = tmpdir / 'temp_config.py'
    monkeypatch.setattr(
        standarddir, 'config_py',
        lambda **_kwargs: str(f))
    return f


@pytest.fixture
def data_tmpdir(monkeypatch, tmpdir):
    """Set tmpdir/data as the datadir.

    Use this to avoid creating a 'real' data dir (~/.local/share/qute_test).
    """
    return standarddir_tmpdir('data', monkeypatch, tmpdir)


@pytest.fixture
def runtime_tmpdir(monkeypatch, tmpdir):
    """Set tmpdir/runtime as the runtime dir.

    Use this to avoid creating a 'real' runtime dir.
    """
    return standarddir_tmpdir('runtime', monkeypatch, tmpdir)


@pytest.fixture
def cache_tmpdir(monkeypatch, tmpdir):
    """Set tmpdir/cache as the cachedir.

    Use this to avoid creating a 'real' cache dir (~/.cache/qute_test).
    """
    return standarddir_tmpdir('cache', monkeypatch, tmpdir)


@pytest.fixture
def redirect_webengine_data(data_tmpdir, monkeypatch):
    """Set XDG_DATA_HOME and HOME to a temp location.

    While data_tmpdir covers most cases by redirecting standarddir.data(), this
    is not enough for places QtWebEngine references the data dir internally.
    For these, we need to set the environment variable to redirect data access.

    We also set HOME as in some places, the home directory is used directly...
    """
    monkeypatch.setenv('XDG_DATA_HOME', str(data_tmpdir))
    monkeypatch.setenv('HOME', str(data_tmpdir))


@pytest.fixture()
def short_tmpdir():
    """A short temporary directory for a XDG_RUNTIME_DIR."""
    with tempfile.TemporaryDirectory() as tdir:
        yield py.path.local(tdir)  # pylint: disable=no-member


class ModelValidator:

    """Validates completion models."""

    def __init__(self, modeltester):
        self._model = None
        self._modeltester = modeltester

    def set_model(self, model):
        self._model = model
        self._modeltester.check(model)

    def validate(self, expected):
        assert self._model.rowCount() == len(expected)
        for row, items in enumerate(expected):
            for col, item in enumerate(items):
                assert self._model.data(self._model.index(row, col)) == item


@pytest.fixture
def model_validator(qtmodeltester):
    return ModelValidator(qtmodeltester)


@pytest.fixture
def download_stub(win_registry, tmpdir, stubs):
    """Register a FakeDownloadManager."""
    stub = stubs.FakeDownloadManager(tmpdir)
    objreg.register('qtnetwork-download-manager', stub)
    yield stub
    objreg.delete('qtnetwork-download-manager')


@pytest.fixture
def database(data_tmpdir):
    """Create a Database object."""
    db = sql.Database(str(data_tmpdir / 'test.db'))
    yield db
    db.close()


@pytest.fixture
def web_history(fake_save_manager, tmpdir, database, config_stub, stubs,
                monkeypatch):
    """Create a WebHistory object."""
    config_stub.val.completion.timestamp_format = '%Y-%m-%d'
    config_stub.val.completion.web_history.max_items = -1
    web_history = history.WebHistory(database, stubs.FakeHistoryProgress())
    monkeypatch.setattr(history, 'web_history', web_history)
    return web_history


@pytest.fixture
def blue_widget(qtbot):
    widget = QWidget()
    widget.setStyleSheet('background-color: blue;')
    qtbot.add_widget(widget)
    return widget


@pytest.fixture
def red_widget(qtbot):
    widget = QWidget()
    widget.setStyleSheet('background-color: red;')
    qtbot.add_widget(widget)
    return widget


@pytest.fixture
def state_config(data_tmpdir, monkeypatch):
    state = configfiles.StateConfig()
    monkeypatch.setattr(configfiles, 'state', state)
    return state


@pytest.fixture
def unwritable_tmp_path(tmp_path):
    tmp_path.chmod(0)
    if os.access(str(tmp_path), os.W_OK):
        # Docker container or similar
        pytest.skip("Directory was still writable")

    yield tmp_path

    # Make sure pytest can clean up the tmp_path
    tmp_path.chmod(0o755)


@pytest.fixture
def webengine_versions(testdata_scheme):
    """Get QtWebEngine version numbers.

    Calling qtwebengine_versions() initializes QtWebEngine, so we depend on
    testdata_scheme here, to make sure that happens before.
    """
    pytest.importorskip('PyQt6.QtWebEngineWidgets')
    return version.qtwebengine_versions()


@pytest.fixture(params=[True, False])
def freezer(request, monkeypatch):
    if request.param and not getattr(sys, 'frozen', False):
        monkeypatch.setattr(sys, 'frozen', True, raising=False)
        monkeypatch.setattr(sys, 'executable', qutebrowser.__file__)
    elif not request.param and getattr(sys, 'frozen', False):
        # Want to test unfrozen tests, but we are frozen
        pytest.skip("Can't run with sys.frozen = True!")
    return request.param


@pytest.fixture
def fake_flatpak(monkeypatch):
    app_id = 'org.qutebrowser.qutebrowser'
    monkeypatch.setenv('FLATPAK_ID', app_id)
    assert version.is_flatpak()<|MERGE_RESOLUTION|>--- conflicted
+++ resolved
@@ -51,11 +51,8 @@
 from qutebrowser.browser.webkit import cookies, cache
 from qutebrowser.misc import savemanager, sql, objects, sessions
 from qutebrowser.keyinput import modeman
-<<<<<<< HEAD
 from qutebrowser.qt import sip
-=======
 from qutebrowser.mainwindow import tabbedbrowser
->>>>>>> 9dba26f0
 
 
 _qute_scheme_handler = None
@@ -409,8 +406,6 @@
 
 
 @pytest.fixture
-<<<<<<< HEAD
-=======
 def real_tabbed_browser(widget_container, config_stub, mode_manager,
                         tab_registry, web_tab_setup, web_history):
     tb = tabbedbrowser.TabbedBrowser(win_id=0, private=False)
@@ -430,7 +425,6 @@
 
 
 @pytest.fixture
->>>>>>> 9dba26f0
 def status_command_stub(stubs, qtbot, win_registry):
     """Fixture which provides a fake status-command object."""
     cmd = stubs.StatusBarCommandStub()
