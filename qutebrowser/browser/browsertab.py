--- conflicted
+++ resolved
@@ -22,11 +22,8 @@
 import enum
 import itertools
 import functools
-<<<<<<< HEAD
 import typing
-=======
 import time
->>>>>>> 3b7d40ee
 
 import attr
 from PyQt5.QtCore import (pyqtSignal, pyqtSlot, QUrl, QObject, QSizeF, Qt,
