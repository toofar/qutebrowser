# vim: ft=python fileencoding=utf-8 sts=4 sw=4 et:

# Copyright 2015-2020 Florian Bruhin (The Compiler) <mail@qutebrowser.org>
#
# This file is part of qutebrowser.
#
# qutebrowser is free software: you can redistribute it and/or modify
# it under the terms of the GNU General Public License as published by
# the Free Software Foundation, either version 3 of the License, or
# (at your option) any later version.
#
# qutebrowser is distributed in the hope that it will be useful,
# but WITHOUT ANY WARRANTY; without even the implied warranty of
# MERCHANTABILITY or FITNESS FOR A PARTICULAR PURPOSE.  See the
# GNU General Public License for more details.
#
# You should have received a copy of the GNU General Public License
# along with qutebrowser.  If not, see <http://www.gnu.org/licenses/>.

"""Management of sessions - saved tabs/windows."""

import itertools
import os
import os.path
import typing
<<<<<<< HEAD
import glob
import shutil

from PyQt5.QtCore import (Qt, QUrl, QObject, QPoint, QTimer, QDateTime,
                          pyqtSlot)
from PyQt5.QtWidgets import QApplication
=======
import urllib

>>>>>>> a673e6fd
import yaml
from PyQt5.QtCore import QObject, QPoint, QTimer, QUrl, pyqtSlot
from PyQt5.QtWidgets import QApplication

from qutebrowser.api import cmdutils
from qutebrowser.browser import browsertab
from qutebrowser.completion.models import miscmodels
from qutebrowser.config import config, configfiles
from qutebrowser.mainwindow import mainwindow
from qutebrowser.qt import sip
from qutebrowser.utils import log, message, objreg, qtutils, standarddir, utils

_JsonType = typing.MutableMapping[str, typing.Any]


class Sentinel:

    """Sentinel value for default argument."""


default = Sentinel()
session_manager = typing.cast('SessionManager', None)

ArgType = typing.Union[str, Sentinel]


def init(parent=None):
    """Initialize sessions.

    Args:
        parent: The parent to use for the SessionManager.
    """
    base_path = os.path.join(standarddir.data(), 'sessions')

    # WORKAROUND for https://github.com/qutebrowser/qutebrowser/issues/5359
    backup_path = os.path.join(base_path, 'before-qt-515')
    if (os.path.exists(base_path) and
            not os.path.exists(backup_path) and
            qtutils.version_check('5.15', compiled=False)):
        os.mkdir(backup_path)
        for filename in glob.glob(os.path.join(base_path, '*.yml')):
            shutil.copy(filename, backup_path)

    try:
        os.mkdir(base_path)
    except FileExistsError:
        pass

    global session_manager
    session_manager = SessionManager(base_path, parent)


@pyqtSlot()
def shutdown():
    session_manager.delete_autosave()


class SessionError(Exception):

    """Exception raised when a session failed to load/save."""


class SessionNotFoundError(SessionError):

    """Exception raised when a session to be loaded was not found."""


<<<<<<< HEAD
class TabHistoryItem:

    """A single item in the tab history.

    Attributes:
        url: The QUrl of this item.
        original_url: The QUrl of this item which was originally requested.
        title: The title as string of this item.
        active: Whether this item is the item currently navigated to.
        user_data: The user data for this item.
    """

    def __init__(self, url, title, *, original_url=None, active=False,
                 user_data=None, last_visited=None):
        self.url = url
        if original_url is None:
            self.original_url = url
        else:
            self.original_url = original_url
        self.title = title
        self.active = active
        self.user_data = user_data
        self.last_visited = last_visited

    def __repr__(self):
        return utils.get_repr(self, constructor=True, url=self.url,
                              original_url=self.original_url, title=self.title,
                              active=self.active, user_data=self.user_data,
                              last_visited=self.last_visited)


=======
>>>>>>> a673e6fd
class SessionManager(QObject):

    """Manager for sessions.

    Attributes:
        _base_path: The path to store sessions under.
        _last_window_session: The session data of the last window which was
                              closed.
        current: The name of the currently loaded session, or None.
        did_load: Set when a session was loaded.
    """

    def __init__(self, base_path, parent=None):
        super().__init__(parent)
        self.current = None  # type: typing.Optional[str]
        self._base_path = base_path
        self._last_window_session = None
        self.did_load = False
        save_manager = objreg.get('save-manager')
        save_manager.add_saveable(
            'session._autosave', self.save_autosave,
            save_on_exit=False)

    def _get_session_path(self, name, check_exists=False):
        """Get the session path based on a session name or absolute path.

        Args:
            name: The name of the session.
            check_exists: Whether it should also be checked if the session
                          exists.
        """
        path = os.path.expanduser(name)
        if os.path.isabs(path) and ((not check_exists) or
                                    os.path.exists(path)):
            return path
        else:
            path = os.path.join(self._base_path, name + '.yml')
            if check_exists and not os.path.exists(path):
                raise SessionNotFoundError(path)
            return path

    def exists(self, name):
        """Check if a named session exists."""
        try:
            self._get_session_path(name, check_exists=True)
        except SessionNotFoundError:
            return False
        else:
            return True

    def _save_tab_item(self, tab, idx, item):
        """Save a single history item in a tab.

        Args:
            tab: The tab to save.
            idx: The index of the current history item.
            item: The history item.

        Return:
            A dict with the saved data for this item.
        """
        data = {
            'url': bytes(item.url.toEncoded()).decode('ascii'),
        }  # type: _JsonType

        if item.title:
            data['title'] = item.title
        else:
            # https://github.com/qutebrowser/qutebrowser/issues/879
            if tab.history.current_idx() == idx:
                data['title'] = tab.title()
            else:
                data['title'] = data['url']

        if item.original_url != item.url:
            encoded = item.original_url.toEncoded()
            data['original-url'] = bytes(encoded).decode('ascii')

        if tab.history.current_idx() == idx:
            data['active'] = True

<<<<<<< HEAD
        try:
            user_data = item.userData()
        except AttributeError:
            # QtWebEngine
            user_data = None

        data['last_visited'] = item.lastVisited().toString(Qt.ISODate)

=======
        user_data = item.user_data
>>>>>>> a673e6fd
        if tab.history.current_idx() == idx:
            pos = tab.scroller.pos_px()
            data['zoom'] = tab.zoom.factor()
            data['scroll-pos'] = {'x': pos.x(), 'y': pos.y()}
        elif user_data is not None:
            if 'zoom' in user_data:
                data['zoom'] = user_data['zoom']
            if 'scroll-pos' in user_data:
                pos = user_data['scroll-pos']
                data['scroll-pos'] = {'x': pos.x(), 'y': pos.y()}

        data['pinned'] = tab.data.pinned

        return data

    def _save_tab(self, tab, active):
        """Get a dict with data for a single tab.

        Args:
            tab: The WebView to save.
            active: Whether the tab is currently active.
        """
        data = {'history': []}  # type: _JsonType
        if active:
            data['active'] = True

        for idx, item in enumerate(tab.history):
            item_data = self._save_tab_item(tab, idx, item)
            data['history'].append(item_data)

        return data

    def _save_all(self, *, only_window=None, with_private=False):
        """Get a dict with data for all windows/tabs."""
        data = {'windows': []}  # type: _JsonType
        if only_window is not None:
            winlist = [only_window]  # type: typing.Iterable[int]
        else:
            winlist = objreg.window_registry

        for win_id in sorted(winlist):
            tabbed_browser = objreg.get('tabbed-browser', scope='window',
                                        window=win_id)
            main_window = objreg.get('main-window', scope='window',
                                     window=win_id)

            # We could be in the middle of destroying a window here
            if sip.isdeleted(main_window):
                continue

            if tabbed_browser.is_private and not with_private:
                continue

            win_data = {}  # type: _JsonType
            active_window = QApplication.instance().activeWindow()
            if getattr(active_window, 'win_id', None) == win_id:
                win_data['active'] = True
            win_data['geometry'] = bytes(main_window.saveGeometry())
            win_data['tabs'] = []
            if tabbed_browser.is_private:
                win_data['private'] = True

            for i, tab in enumerate(tabbed_browser.widgets()):
                active = i == tabbed_browser.widget.currentIndex()
                win_data['tabs'].append(self._save_tab(tab, active))
            data['windows'].append(win_data)
        return data

    def _get_session_name(self, name):
        """Helper for save to get the name to save the session to.

        Args:
            name: The name of the session to save, or the 'default' sentinel
                  object.
        """
        if name is default:
            name = config.val.session.default_name
            if name is None:
                if self.current is not None:
                    name = self.current
                else:
                    name = 'default'
        return name

    def save(self, name, last_window=False, load_next_time=False,
             only_window=None, with_private=False):
        """Save a named session.

        Args:
            name: The name of the session to save, or the 'default' sentinel
                  object.
            last_window: If set, saves the saved self._last_window_session
                         instead of the currently open state.
            load_next_time: If set, prepares this session to be load next time.
            only_window: If set, only tabs in the specified window is saved.
            with_private: Include private windows.

        Return:
            The name of the saved session.
        """
        name = self._get_session_name(name)
        path = self._get_session_path(name)

        log.sessions.debug("Saving session {} to {}...".format(name, path))
        if last_window:
            data = self._last_window_session
            if data is None:
                log.sessions.error("last_window_session is None while saving!")
                return None
        else:
            data = self._save_all(only_window=only_window,
                                  with_private=with_private)
        log.sessions.vdebug(  # type: ignore[attr-defined]
            "Saving data: {}".format(data))
        try:
            with qtutils.savefile_open(path) as f:
                utils.yaml_dump(data, f)
        except (OSError, UnicodeEncodeError, yaml.YAMLError) as e:
            raise SessionError(e)

        if load_next_time:
            configfiles.state['general']['session'] = name
        return name

    def save_autosave(self):
        """Save the autosave session."""
        try:
            self.save('_autosave')
        except SessionError as e:
            log.sessions.error("Failed to save autosave session: {}".format(e))

    def delete_autosave(self):
        """Delete the autosave session."""
        try:
            self.delete('_autosave')
        except SessionNotFoundError:
            # Exiting before the first load finished
            pass
        except SessionError as e:
            log.sessions.error("Failed to delete autosave session: {}"
                               .format(e))

    def save_last_window_session(self):
        """Temporarily save the session for the last closed window."""
        self._last_window_session = self._save_all()

    def _load_tab(self, new_tab, data):
        """Load yaml data into a newly opened tab."""
        history_items = []

        for histentry in data['history']:
            user_data = {}

            if 'zoom' in data:
                # The zoom was accidentally stored in 'data' instead of per-tab
                # earlier.
                # See https://github.com/qutebrowser/qutebrowser/issues/728
                user_data['zoom'] = data['zoom']
            elif 'zoom' in histentry:
                user_data['zoom'] = histentry['zoom']

            if 'scroll-pos' in data:
                # The scroll position was accidentally stored in 'data' instead
                # of per-tab earlier.
                # See https://github.com/qutebrowser/qutebrowser/issues/728
                pos = data['scroll-pos']
                user_data['scroll-pos'] = QPoint(pos['x'], pos['y'])
            elif 'scroll-pos' in histentry:
                pos = histentry['scroll-pos']
                user_data['scroll-pos'] = QPoint(pos['x'], pos['y'])

            if 'pinned' in histentry:
                new_tab.data.pinned = histentry['pinned']

            active = histentry.get('active', False)
            url = QUrl.fromEncoded(histentry['url'].encode('ascii'))
            if 'original-url' in histentry:
                orig_url = QUrl.fromEncoded(
                    histentry['original-url'].encode('ascii'))
            else:
                orig_url = url
<<<<<<< HEAD
            if histentry.get("last_visited"):
                last_visited = QDateTime.fromString(
                    histentry.get("last_visited"),
                    Qt.ISODate,
                )
            else:
                last_visited = None
            entry = TabHistoryItem(url=url, original_url=orig_url,
                                   title=histentry['title'], active=active,
                                   user_data=user_data,
                                   last_visited=last_visited)
            entries.append(entry)
=======

            entry = new_tab.make_tab_history_item(
                url=url,
                original_url=orig_url,
                title=histentry['title'],
                active=active,
                user_data=user_data
            )
            history_items.append(entry)

>>>>>>> a673e6fd
            if active:
                new_tab.title_changed.emit(histentry['title'])

        try:
            new_tab.history.load_history_items(
                history_items,
                lazy=not data.get('active', False)
            )
        except ValueError as e:
            raise SessionError(e)

    def _load_window(self, win):
        """Turn yaml data into windows."""
        window = mainwindow.MainWindow(geometry=win['geometry'],
                                       private=win.get('private', None))
        window.show()
        tabbed_browser = objreg.get('tabbed-browser', scope='window',
                                    window=window.win_id)
        tab_to_focus = None
        new_tabs = []
        for i, tab in enumerate(win['tabs']):
            new_tab = tabbed_browser.tabopen(background=False)
            new_tabs.append(new_tab)
            self._load_tab(new_tab, tab)
            if tab.get('active', False):
                tab_to_focus = i
            if new_tab.data.pinned:
                tabbed_browser.widget.set_tab_pinned(new_tab,
                                                     new_tab.data.pinned)

        for tab in new_tabs:
            tab.data.load_on_focus = True
            if not config.val.session.lazy_restore:
                tab.load()

        if tab_to_focus is not None:
            tabbed_browser.widget.setCurrentIndex(tab_to_focus)

        if win.get('active', False):
            QTimer.singleShot(0, tabbed_browser.widget.activateWindow)

    def load(self, name, temp=False):
        """Load a named session.

        Args:
            name: The name of the session to load.
            temp: If given, don't set the current session.
        """
        path = self._get_session_path(name, check_exists=True)
        try:
            with open(path, encoding='utf-8') as f:
                data = utils.yaml_load(f)
        except (OSError, UnicodeDecodeError, yaml.YAMLError) as e:
            raise SessionError(e)

        log.sessions.debug("Loading session {} from {}...".format(name, path))
        if data is None:
            raise SessionError("Got empty session file")

        if qtutils.is_single_process():
            if any(win.get('private') for win in data['windows']):
                raise SessionError("Can't load a session with private windows "
                                   "in single process mode.")

        for win in data['windows']:
            self._load_window(win)

        self.did_load = bool(data['windows'])
        if not name.startswith('_') and not temp:
            self.current = name

    def delete(self, name):
        """Delete a session."""
        path = self._get_session_path(name, check_exists=True)
        try:
            os.remove(path)
        except OSError as e:
            raise SessionError(e)

    def list_sessions(self):
        """Get a list of all session names."""
        sessions = []
        for filename in os.listdir(self._base_path):
            base, ext = os.path.splitext(filename)
            if ext == '.yml':
                sessions.append(base)
        return sorted(sessions)


@cmdutils.register()
@cmdutils.argument('name', completion=miscmodels.session)
def session_load(name: str, *,
                 clear: bool = False,
                 temp: bool = False,
                 force: bool = False,
                 delete: bool = False) -> None:
    """Load a session.

    Args:
        name: The name of the session.
        clear: Close all existing windows.
        temp: Don't set the current session for :session-save.
        force: Force loading internal sessions (starting with an underline).
        delete: Delete the saved session once it has loaded.
    """
    if name.startswith('_') and not force:
        raise cmdutils.CommandError("{} is an internal session, use --force "
                                    "to load anyways.".format(name))
    old_windows = list(objreg.window_registry.values())
    try:
        session_manager.load(name, temp=temp)
    except SessionNotFoundError:
        raise cmdutils.CommandError("Session {} not found!".format(name))
    except SessionError as e:
        raise cmdutils.CommandError("Error while loading session: {}"
                                    .format(e))
    else:
        if clear:
            for win in old_windows:
                win.close()
        if delete:
            try:
                session_manager.delete(name)
            except SessionError as e:
                log.sessions.exception("Error while deleting session!")
                raise cmdutils.CommandError("Error while deleting session: {}"
                                            .format(e))
            else:
                log.sessions.debug("Loaded & deleted session {}.".format(name))


@cmdutils.register()
@cmdutils.argument('name', completion=miscmodels.session)
@cmdutils.argument('win_id', value=cmdutils.Value.win_id)
@cmdutils.argument('with_private', flag='p')
def session_save(name: ArgType = default, *,
                 current: bool = False,
                 quiet: bool = False,
                 force: bool = False,
                 only_active_window: bool = False,
                 with_private: bool = False,
                 win_id: int = None) -> None:
    """Save a session.

    Args:
        name: The name of the session. If not given, the session configured in
              session.default_name is saved.
        current: Save the current session instead of the default.
        quiet: Don't show confirmation message.
        force: Force saving internal sessions (starting with an underline).
        only_active_window: Saves only tabs of the currently active window.
        with_private: Include private windows.
    """
    if not isinstance(name, Sentinel) and name.startswith('_') and not force:
        raise cmdutils.CommandError("{} is an internal session, use --force "
                                    "to save anyways.".format(name))
    if current:
        if session_manager.current is None:
            raise cmdutils.CommandError("No session loaded currently!")
        name = session_manager.current
        assert not name.startswith('_')
    try:
        if only_active_window:
            name = session_manager.save(name, only_window=win_id,
                                        with_private=True)
        else:
            name = session_manager.save(name, with_private=with_private)
    except SessionError as e:
        raise cmdutils.CommandError("Error while saving session: {}".format(e))
    else:
        if quiet:
            log.sessions.debug("Saved session {}.".format(name))
        else:
            message.info("Saved session {}.".format(name))


@cmdutils.register()
@cmdutils.argument('name', completion=miscmodels.session)
def session_delete(name: str, *, force: bool = False) -> None:
    """Delete a session.

    Args:
        name: The name of the session.
        force: Force deleting internal sessions (starting with an underline).
    """
    if name.startswith('_') and not force:
        raise cmdutils.CommandError("{} is an internal session, use --force "
                                    "to delete anyways.".format(name))
    try:
        session_manager.delete(name)
    except SessionNotFoundError:
        raise cmdutils.CommandError("Session {} not found!".format(name))
    except SessionError as e:
        log.sessions.exception("Error while deleting session!")
        raise cmdutils.CommandError("Error while deleting session: {}"
                                    .format(e))
    else:
        log.sessions.debug("Deleted session {}.".format(name))


def load_default(name):
    """Load the default session.

    Args:
        name: The name of the session to load, or None to read state file.
    """
    if name is None and session_manager.exists('_autosave'):
        name = '_autosave'
    elif name is None:
        try:
            name = configfiles.state['general']['session']
        except KeyError:
            # No session given as argument and none in the session file ->
            # start without loading a session
            return

    try:
        session_manager.load(name)
    except SessionNotFoundError:
        message.error("Session {} not found!".format(name))
    except SessionError as e:
        message.error("Failed to load session {}: {}".format(name, e))
    try:
        del configfiles.state['general']['session']
    except KeyError:
        pass
    # If this was a _restart session, delete it.
    if name == '_restart':
        session_manager.delete('_restart')<|MERGE_RESOLUTION|>--- conflicted
+++ resolved
@@ -23,17 +23,13 @@
 import os
 import os.path
 import typing
-<<<<<<< HEAD
 import glob
 import shutil
+import urllib
 
 from PyQt5.QtCore import (Qt, QUrl, QObject, QPoint, QTimer, QDateTime,
                           pyqtSlot)
 from PyQt5.QtWidgets import QApplication
-=======
-import urllib
-
->>>>>>> a673e6fd
 import yaml
 from PyQt5.QtCore import QObject, QPoint, QTimer, QUrl, pyqtSlot
 from PyQt5.QtWidgets import QApplication
@@ -101,40 +97,6 @@
     """Exception raised when a session to be loaded was not found."""
 
 
-<<<<<<< HEAD
-class TabHistoryItem:
-
-    """A single item in the tab history.
-
-    Attributes:
-        url: The QUrl of this item.
-        original_url: The QUrl of this item which was originally requested.
-        title: The title as string of this item.
-        active: Whether this item is the item currently navigated to.
-        user_data: The user data for this item.
-    """
-
-    def __init__(self, url, title, *, original_url=None, active=False,
-                 user_data=None, last_visited=None):
-        self.url = url
-        if original_url is None:
-            self.original_url = url
-        else:
-            self.original_url = original_url
-        self.title = title
-        self.active = active
-        self.user_data = user_data
-        self.last_visited = last_visited
-
-    def __repr__(self):
-        return utils.get_repr(self, constructor=True, url=self.url,
-                              original_url=self.original_url, title=self.title,
-                              active=self.active, user_data=self.user_data,
-                              last_visited=self.last_visited)
-
-
-=======
->>>>>>> a673e6fd
 class SessionManager(QObject):
 
     """Manager for sessions.
@@ -216,18 +178,14 @@
         if tab.history.current_idx() == idx:
             data['active'] = True
 
-<<<<<<< HEAD
-        try:
-            user_data = item.userData()
+        try:
+            user_data = item.user_data
         except AttributeError:
             # QtWebEngine
             user_data = None
 
-        data['last_visited'] = item.lastVisited().toString(Qt.ISODate)
-
-=======
-        user_data = item.user_data
->>>>>>> a673e6fd
+        data['last_visited'] = item.last_visited.toString(Qt.ISODate)
+
         if tab.history.current_idx() == idx:
             pos = tab.scroller.pos_px()
             data['zoom'] = tab.zoom.factor()
@@ -409,7 +367,7 @@
                     histentry['original-url'].encode('ascii'))
             else:
                 orig_url = url
-<<<<<<< HEAD
+
             if histentry.get("last_visited"):
                 last_visited = QDateTime.fromString(
                     histentry.get("last_visited"),
@@ -417,23 +375,17 @@
                 )
             else:
                 last_visited = None
-            entry = TabHistoryItem(url=url, original_url=orig_url,
-                                   title=histentry['title'], active=active,
-                                   user_data=user_data,
-                                   last_visited=last_visited)
-            entries.append(entry)
-=======
 
             entry = new_tab.make_tab_history_item(
                 url=url,
                 original_url=orig_url,
                 title=histentry['title'],
                 active=active,
-                user_data=user_data
+                user_data=user_data,
+                last_visited=last_visited,
             )
             history_items.append(entry)
 
->>>>>>> a673e6fd
             if active:
                 new_tab.title_changed.emit(histentry['title'])
 
