--- conflicted
+++ resolved
@@ -84,13 +84,8 @@
     """Add ModuleInfo to a module (if not added yet)."""
     # pylint: disable=protected-access
     if not hasattr(module, '__qute_module_info'):
-<<<<<<< HEAD
-        module.__qute_module_info = ModuleInfo()  # type: ignore[attr-defined]
+        module.__qute_module_info = ModuleInfo(module)  # type: ignore[attr-defined]
     return module.__qute_module_info  # type: ignore[attr-defined]
-=======
-        module.__qute_module_info = ModuleInfo(module)  # type: ignore
-    return module.__qute_module_info  # type: ignore
->>>>>>> 2c6b610a
 
 
 def load_components(*, skip_hooks: bool = False) -> None:
