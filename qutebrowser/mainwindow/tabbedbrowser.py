# vim: ft=python fileencoding=utf-8 sts=4 sw=4 et:

# Copyright 2014-2020 Florian Bruhin (The Compiler) <mail@qutebrowser.org>
#
# This file is part of qutebrowser.
#
# qutebrowser is free software: you can redistribute it and/or modify
# it under the terms of the GNU General Public License as published by
# the Free Software Foundation, either version 3 of the License, or
# (at your option) any later version.
#
# qutebrowser is distributed in the hope that it will be useful,
# but WITHOUT ANY WARRANTY; without even the implied warranty of
# MERCHANTABILITY or FITNESS FOR A PARTICULAR PURPOSE.  See the
# GNU General Public License for more details.
#
# You should have received a copy of the GNU General Public License
# along with qutebrowser.  If not, see <http://www.gnu.org/licenses/>.

"""The main tabbed browser widget."""

import collections
import functools
import weakref
import typing

import attr
from PyQt5.QtWidgets import QSizePolicy, QWidget, QApplication
from PyQt5.QtCore import pyqtSignal, pyqtSlot, QTimer, QUrl
from PyQt5.QtGui import QIcon

from qutebrowser.config import config
from qutebrowser.keyinput import modeman
from qutebrowser.mainwindow import tabwidget, mainwindow
<<<<<<< HEAD
from qutebrowser.browser import signalfilter, browsertab, history
=======
from qutebrowser.browser import signalfilter, browsertab, shared
>>>>>>> d9c2b46f
from qutebrowser.utils import (log, usertypes, utils, qtutils, objreg,
                               urlutils, message, jinja)
from qutebrowser.misc import quitter, sessions


@attr.s
class UndoEntry:

    """Information needed for :undo."""

    url = attr.ib()
    history = attr.ib()
    index = attr.ib()
    pinned = attr.ib()


class TabDeque:

    """Class which manages the 'last visited' tab stack.

    Instead of handling deletions by clearing old entries, they are handled by
    checking if they exist on access. This allows us to save an iteration on
    every tab delete.

    Currently, we assume we will switch to the tab returned by any of the
    getter functions. This is done because the on_switch functions will be
    called upon switch, and we don't want to duplicate entries in the stack
    for a single switch.
    """

    def __init__(self) -> None:
        self._stack = collections.deque(
            maxlen=config.val.tabs.focus_stack_size
        )  # type: typing.Deque[weakref.ReferenceType[QWidget]]
        # Items that have been removed from the primary stack.
        self._stack_deleted = [
        ]  # type: typing.List[weakref.ReferenceType[QWidget]]
        self._ignore_next = False
        self._keep_deleted_next = False

    def on_switch(self, old_tab: QWidget) -> None:
        """Record tab switch events."""
        if self._ignore_next:
            self._ignore_next = False
            self._keep_deleted_next = False
            return
        tab = weakref.ref(old_tab)
        if self._stack_deleted and not self._keep_deleted_next:
            self._stack_deleted = []
        self._keep_deleted_next = False
        self._stack.append(tab)

    def prev(self, cur_tab: QWidget) -> QWidget:
        """Get the 'previous' tab in the stack.

        Throws IndexError on failure.
        """
        tab = None  # type: typing.Optional[QWidget]
        while tab is None or tab.pending_removal or tab is cur_tab:
            tab = self._stack.pop()()
        self._stack_deleted.append(weakref.ref(cur_tab))
        self._ignore_next = True
        return tab

    def next(self, cur_tab: QWidget, *, keep_overflow: bool = True) -> QWidget:
        """Get the 'next' tab in the stack.

        Throws IndexError on failure.
        """
        tab = None  # type: typing.Optional[QWidget]
        while tab is None or tab.pending_removal or tab is cur_tab:
            tab = self._stack_deleted.pop()()
        # On next tab-switch, current tab will be added to stack as normal.
        # However, we shouldn't wipe the overflow stack as normal.
        if keep_overflow:
            self._keep_deleted_next = True
        return tab

    def last(self, cur_tab: QWidget) -> QWidget:
        """Get the last tab.

        Throws IndexError on failure.
        """
        try:
            return self.next(cur_tab, keep_overflow=False)
        except IndexError:
            return self.prev(cur_tab)

    def update_size(self) -> None:
        """Update the maxsize of this TabDeque."""
        newsize = config.val.tabs.focus_stack_size
        if newsize < 0:
            newsize = None
        # We can't resize a collections.deque so just recreate it >:(
        self._stack = collections.deque(self._stack, maxlen=newsize)


class TabDeletedError(Exception):

    """Exception raised when _tab_index is called for a deleted tab."""


class TabbedBrowser(QWidget):

    """A TabWidget with QWebViews inside.

    Provides methods to manage tabs, convenience methods to interact with the
    current tab (cur_*) and filters signals to re-emit them when they occurred
    in the currently visible tab.

    For all tab-specific signals (cur_*) emitted by a tab, this happens:
       - the signal gets filtered with _filter_signals and self.cur_* gets
         emitted if the signal occurred in the current tab.

    Attributes:
        search_text/search_options: Search parameters which are shared between
                                    all tabs.
        _win_id: The window ID this tabbedbrowser is associated with.
        _filter: A SignalFilter instance.
        _now_focused: The tab which is focused now.
        _tab_insert_idx_left: Where to insert a new tab with
                              tabs.new_tab_position set to 'prev'.
        _tab_insert_idx_right: Same as above, for 'next'.
        _undo_stack: List of lists of UndoEntry objects of closed tabs.
        shutting_down: Whether we're currently shutting down.
        _local_marks: Jump markers local to each page
        _global_marks: Jump markers used across all pages
        default_window_icon: The qutebrowser window icon
        is_private: Whether private browsing is on for this window.

    Signals:
        cur_progress: Progress of the current tab changed (load_progress).
        cur_load_started: Current tab started loading (load_started)
        cur_load_finished: Current tab finished loading (load_finished)
        cur_url_changed: Current URL changed.
        cur_link_hovered: Link hovered in current tab (link_hovered)
        cur_scroll_perc_changed: Scroll percentage of current tab changed.
                                 arg 1: x-position in %.
                                 arg 2: y-position in %.
        cur_load_status_changed: Loading status of current tab changed.
        close_window: The last tab was closed, close this window.
        resized: Emitted when the browser window has resized, so the completion
                 widget can adjust its size to it.
                 arg: The new size.
        current_tab_changed: The current tab changed to the emitted tab.
        new_tab: Emits the new WebView and its index when a new tab is opened.
    """

    cur_progress = pyqtSignal(int)
    cur_load_started = pyqtSignal()
    cur_load_finished = pyqtSignal(bool)
    cur_url_changed = pyqtSignal(QUrl)
    cur_link_hovered = pyqtSignal(str)
    cur_scroll_perc_changed = pyqtSignal(int, int)
    cur_load_status_changed = pyqtSignal(usertypes.LoadStatus)
    cur_fullscreen_requested = pyqtSignal(bool)
<<<<<<< HEAD
    cur_caret_selection_toggled = pyqtSignal(browsertab.SelectionState)
=======
    cur_caret_selection_toggled = pyqtSignal(bool)
    cur_feature_permission_changed = pyqtSignal(str, shared.FeatureState)
>>>>>>> d9c2b46f
    close_window = pyqtSignal()
    resized = pyqtSignal('QRect')
    current_tab_changed = pyqtSignal(browsertab.AbstractTab)
    new_tab = pyqtSignal(browsertab.AbstractTab, int)

    def __init__(self, *, win_id, private, parent=None):
        if private:
            assert not qtutils.is_single_process()
        super().__init__(parent)
        self.widget = tabwidget.TabWidget(win_id, parent=self)
        self._win_id = win_id
        self._tab_insert_idx_left = 0
        self._tab_insert_idx_right = -1
        self.shutting_down = False
        self.widget.tabCloseRequested.connect(self.on_tab_close_requested)
        self.widget.new_tab_requested.connect(
            self.tabopen)  # type: ignore[arg-type]
        self.widget.currentChanged.connect(self._on_current_changed)
        self.cur_fullscreen_requested.connect(self.widget.tabBar().maybe_hide)
        self.widget.setSizePolicy(QSizePolicy.Expanding, QSizePolicy.Expanding)

        # WORKAROUND for https://bugreports.qt.io/browse/QTBUG-65223
        if qtutils.version_check('5.10', compiled=False):
            self.cur_load_finished.connect(self._leave_modes_on_load)
        else:
            self.cur_load_started.connect(self._leave_modes_on_load)

        # This init is never used, it is immediately thrown away in the next
        # line.
        self._undo_stack = (
            collections.deque()
        )  # type: typing.MutableSequence[typing.MutableSequence[UndoEntry]]
        self._update_stack_size()
        self._filter = signalfilter.SignalFilter(win_id, self)
        self._now_focused = None
        self.search_text = None
        self.search_options = {}  # type: typing.Mapping[str, typing.Any]
        self._local_marks = {
        }  # type: typing.MutableMapping[QUrl, typing.MutableMapping[str, int]]
        self._global_marks = {
        }  # type: typing.MutableMapping[str, typing.Tuple[int, QUrl]]
        self.default_window_icon = self.widget.window().windowIcon()
        self.is_private = private
        self.tab_deque = TabDeque()
        config.instance.changed.connect(self._on_config_changed)
        quitter.instance.shutting_down.connect(self.shutdown)
        self.save_manager = objreg.get('save-manager')


    def _update_stack_size(self):
        newsize = config.instance.get('tabs.undo_stack_size')
        if newsize < 0:
            newsize = None
        # We can't resize a collections.deque so just recreate it >:(
        self._undo_stack = collections.deque(self._undo_stack, maxlen=newsize)

    def __repr__(self):
        return utils.get_repr(self, count=self.widget.count())

    @pyqtSlot(str)
    def _on_config_changed(self, option):
        if option == 'tabs.favicons.show':
            self._update_favicons()
        elif option == 'window.title_format':
            self._update_window_title()
        elif option == 'tabs.undo_stack_size':
            self._update_stack_size()
        elif option in ['tabs.title.format', 'tabs.title.format_pinned']:
            self.widget.update_tab_titles()
        elif option == "tabs.focus_stack_size":
            self.tab_deque.update_size()

    def _tab_index(self, tab):
        """Get the index of a given tab.

        Raises TabDeletedError if the tab doesn't exist anymore.
        """
        try:
            idx = self.widget.indexOf(tab)
        except RuntimeError as e:
            log.webview.debug("Got invalid tab ({})!".format(e))
            raise TabDeletedError(e)
        if idx == -1:
            log.webview.debug("Got invalid tab (index is -1)!")
            raise TabDeletedError("index is -1!")
        return idx

    def widgets(self):
        """Get a list of open tab widgets.

        We don't implement this as generator so we can delete tabs while
        iterating over the list.
        """
        widgets = []
        for i in range(self.widget.count()):
            widget = self.widget.widget(i)
            if widget is None:
                log.webview.debug(  # type: ignore[unreachable]
                    "Got None-widget in tabbedbrowser!")
            else:
                widgets.append(widget)
        return widgets

    def _update_window_title(self, field=None):
        """Change the window title to match the current tab.

        Args:
            idx: The tab index to update.
            field: A field name which was updated. If given, the title
                   is only set if the given field is in the template.
        """
        title_format = config.cache['window.title_format']
        if field is not None and ('{' + field + '}') not in title_format:
            return

        idx = self.widget.currentIndex()
        if idx == -1:
            # (e.g. last tab removed)
            log.webview.debug("Not updating window title because index is -1")
            return
        fields = self.widget.get_tab_fields(idx)
        fields['id'] = self._win_id

        title = title_format.format(**fields)
        self.widget.window().setWindowTitle(title)

    def _connect_tab_signals(self, tab):
        """Set up the needed signals for tab."""
        # filtered signals
        tab.link_hovered.connect(
            self._filter.create(self.cur_link_hovered, tab))
        tab.load_progress.connect(
            self._filter.create(self.cur_progress, tab))
        tab.load_finished.connect(
            self._filter.create(self.cur_load_finished, tab))
        tab.load_started.connect(
            self._filter.create(self.cur_load_started, tab))
        tab.scroller.perc_changed.connect(
            self._filter.create(self.cur_scroll_perc_changed, tab))
        tab.url_changed.connect(
            self._filter.create(self.cur_url_changed, tab))
        tab.load_status_changed.connect(
            self._filter.create(self.cur_load_status_changed, tab))
        tab.fullscreen_requested.connect(
            self._filter.create(self.cur_fullscreen_requested, tab))
        tab.caret.selection_toggled.connect(
            self._filter.create(self.cur_caret_selection_toggled, tab))
        tab.feature_permission_changed.connect(
            self._filter.create(self.cur_feature_permission_changed, tab))
        # misc
        tab.scroller.perc_changed.connect(self._on_scroll_pos_changed)
        tab.scroller.before_jump_requested.connect(lambda: self.set_mark("'"))
        tab.url_changed.connect(
            functools.partial(self._on_url_changed, tab))
        tab.title_changed.connect(
            functools.partial(self._on_title_changed, tab))
        tab.icon_changed.connect(
            functools.partial(self._on_icon_changed, tab))
        tab.load_progress.connect(
            functools.partial(self._on_load_progress, tab))
        tab.load_finished.connect(
            functools.partial(self._on_load_finished, tab))
        tab.load_started.connect(
            functools.partial(self._on_load_started, tab))
        tab.load_status_changed.connect(
            functools.partial(self._on_load_status_changed, tab))
        tab.window_close_requested.connect(
            functools.partial(self._on_window_close_requested, tab))
        tab.renderer_process_terminated.connect(
            functools.partial(self._on_renderer_process_terminated, tab))
        tab.audio.muted_changed.connect(
            functools.partial(self._on_audio_changed, tab))
        tab.audio.recently_audible_changed.connect(
            functools.partial(self._on_audio_changed, tab))
        tab.new_tab_requested.connect(self.tabopen)
        if not self.is_private:
            tab.history_item_triggered.connect(
                history.web_history.add_from_tab)

    def current_url(self):
        """Get the URL of the current tab.

        Intended to be used from command handlers.

        Return:
            The current URL as QUrl.
        """
        idx = self.widget.currentIndex()
        return self.widget.tab_url(idx)

    def _mark_dirty(self):
        self.save_manager.mark_dirty('session._autosave')

    def shutdown(self):
        """Try to shut down all tabs cleanly."""
        self.shutting_down = True
        # Reverse tabs so we don't have to recacluate tab titles over and over
        # Removing first causes [2..-1] to be recomputed
        # Removing the last causes nothing to be recomputed
        for tab in reversed(self.widgets()):
            self._remove_tab(tab)

    def tab_close_prompt_if_pinned(
            self, tab, force, yes_action,
            text="Are you sure you want to close a pinned tab?"):
        """Helper method for tab_close.

        If tab is pinned, prompt. If not, run yes_action.
        If tab is destroyed, abort question.
        """
        if tab.data.pinned and not force:
            message.confirm_async(
                title='Pinned Tab',
                text=text,
                yes_action=yes_action, default=False, abort_on=[tab.destroyed])
        else:
            yes_action()

    def close_tab(self, tab, *, add_undo=True, new_undo=True):
        """Close a tab.

        Args:
            tab: The QWebView to be closed.
            add_undo: Whether the tab close can be undone.
            new_undo: Whether the undo entry should be a new item in the stack.
        """
        last_close = config.val.tabs.last_close
        count = self.widget.count()

        if last_close == 'ignore' and count == 1:
            return

        self._remove_tab(tab, add_undo=add_undo, new_undo=new_undo)

        if count == 1:  # We just closed the last tab above.
            if last_close == 'close':
                self.close_window.emit()
            elif last_close == 'blank':
                self.load_url(QUrl('about:blank'), newtab=True)
            elif last_close == 'startpage':
                for url in config.val.url.start_pages:
                    self.load_url(url, newtab=True)
            elif last_close == 'default-page':
                self.load_url(config.val.url.default_page, newtab=True)

    def _add_undo(self, tab, new_undo=True):
        if tab.url().isEmpty():
            # There are some good reasons why a URL could be empty
            # (target="_blank" with a download, see [1]), so we silently ignore
            # this.
            # [1] https://github.com/qutebrowser/qutebrowser/issues/163
            return False

        if not tab.url().isValid():
            urlutils.invalid_url_error(tab.url(), "saving tab")
            return False

        idx = self.widget.indexOf(tab)
        try:
            history_data = tab.history.private_api.serialize()
        except browsertab.WebTabError:
            pass  # special URL
        else:
            entry = UndoEntry(tab.url(), history_data, idx,
                              tab.data.pinned)
            if new_undo or not self._undo_stack:
                self._undo_stack.append([entry])
            else:
                self._undo_stack[-1].append(entry)
        return True

    def _remove_tab(self, tab, *, add_undo=True, new_undo=True, crashed=False):
        """Remove a tab from the tab list and delete it properly.

        Args:
            tab: The QWebView to be closed.
            add_undo: Whether the tab close can be undone.
            new_undo: Whether the undo entry should be a new item in the stack.
            crashed: Whether we're closing a tab with crashed renderer process.
        """
        idx = self.widget.indexOf(tab)
        if idx == -1:
            if crashed:
                return
            raise TabDeletedError("tab {} is not contained in "
                                  "TabbedWidget!".format(tab))
        if tab is self._now_focused:
            self._now_focused = None

        tab.pending_removal = True

        if add_undo:
            self._add_undo(tab, new_undo=new_undo)

        tab.private_api.shutdown()
        self.widget.removeTab(idx)
        if not crashed:
            # WORKAROUND for a segfault when we delete the crashed tab.
            # see https://bugreports.qt.io/browse/QTBUG-58698
            tab.layout().unwrap()
            tab.deleteLater()

        if not quitter.instance._is_shutting_down:
            self._mark_dirty()

    def undo(self):
        """Undo removing of a tab or tabs."""
        # Remove unused tab which may be created after the last tab is closed
        last_close = config.val.tabs.last_close
        use_current_tab = False
        if last_close in ['blank', 'startpage', 'default-page']:
            only_one_tab_open = self.widget.count() == 1
            no_history = len(self.widget.widget(0).history) == 1
            urls = {
                'blank': QUrl('about:blank'),
                'startpage': config.val.url.start_pages[0],
                'default-page': config.val.url.default_page,
            }
            first_tab_url = self.widget.widget(0).url()
            last_close_urlstr = urls[last_close].toString().rstrip('/')
            first_tab_urlstr = first_tab_url.toString().rstrip('/')
            last_close_url_used = first_tab_urlstr == last_close_urlstr
            use_current_tab = (only_one_tab_open and no_history and
                               last_close_url_used)

        for entry in reversed(self._undo_stack.pop()):
            if use_current_tab:
                newtab = self.widget.widget(0)
                use_current_tab = False
            else:
                newtab = self.tabopen(background=False, idx=entry.index)

            newtab.history.private_api.deserialize(entry.history)
            self.widget.set_tab_pinned(newtab, entry.pinned)

    @pyqtSlot('QUrl', bool)
    def load_url(self, url, newtab):
        """Open a URL, used as a slot.

        Args:
            url: The URL to open as QUrl.
            newtab: True to open URL in a new tab, False otherwise.
        """
        qtutils.ensure_valid(url)
        if newtab or self.widget.currentWidget() is None:
            self.tabopen(url, background=False)
        else:
            self.widget.currentWidget().load_url(url)

    @pyqtSlot(int)
    def on_tab_close_requested(self, idx):
        """Close a tab via an index."""
        tab = self.widget.widget(idx)
        if tab is None:
            log.webview.debug(  # type: ignore[unreachable]
                "Got invalid tab {} for index {}!".format(tab, idx))
            return
        self.tab_close_prompt_if_pinned(
            tab, False, lambda: self.close_tab(tab))

    @pyqtSlot(browsertab.AbstractTab)
    def _on_window_close_requested(self, widget):
        """Close a tab with a widget given."""
        try:
            self.close_tab(widget)
        except TabDeletedError:
            log.webview.debug("Requested to close {!r} which does not "
                              "exist!".format(widget))

    @pyqtSlot('QUrl')
    @pyqtSlot('QUrl', bool)
    @pyqtSlot('QUrl', bool, bool)
    def tabopen(
            self, url: QUrl = None,
            background: bool = None,
            related: bool = True,
            idx: int = None,
    ) -> browsertab.AbstractTab:
        """Open a new tab with a given URL.

        Inner logic for open-tab and open-tab-bg.
        Also connect all the signals we need to _filter_signals.

        Args:
            url: The URL to open as QUrl or None for an empty tab.
            background: Whether to open the tab in the background.
                        if None, the `tabs.background` setting decides.
            related: Whether the tab was opened from another existing tab.
                     If this is set, the new position might be different. With
                     the default settings we handle it like Chromium does:
                         - Tabs from clicked links etc. are to the right of
                           the current (related=True).
                         - Explicitly opened tabs are at the very right
                           (related=False)
            idx: The index where the new tab should be opened.

        Return:
            The opened WebView instance.
        """
        if url is not None:
            qtutils.ensure_valid(url)
        log.webview.debug("Creating new tab with URL {}, background {}, "
                          "related {}, idx {}".format(
                              url, background, related, idx))

        prev_focus = QApplication.focusWidget()

        if config.val.tabs.tabs_are_windows and self.widget.count() > 0:
            window = mainwindow.MainWindow(private=self.is_private)
            window.show()
            tabbed_browser = objreg.get('tabbed-browser', scope='window',
                                        window=window.win_id)
            return tabbed_browser.tabopen(url=url, background=background,
                                          related=related)

        tab = browsertab.create(win_id=self._win_id,
                                private=self.is_private,
                                parent=self.widget)
        self._connect_tab_signals(tab)

        if idx is None:
            idx = self._get_new_tab_idx(related)
        self.widget.insertTab(idx, tab, "")

        if url is not None:
            tab.load_url(url)

        if background is None:
            background = config.val.tabs.background
        if background:
            # Make sure the background tab has the correct initial size.
            # With a foreground tab, it's going to be resized correctly by the
            # layout anyways.
            tab.resize(self.widget.currentWidget().size())
            self.widget.tab_index_changed.emit(self.widget.currentIndex(),
                                               self.widget.count())
            # Refocus webview in case we lost it by spawning a bg tab
            self.widget.currentWidget().setFocus()
        else:
            self.widget.setCurrentWidget(tab)
            # WORKAROUND for https://bugreports.qt.io/browse/QTBUG-68076
            # Still seems to be needed with Qt 5.11.1
            tab.setFocus()

        mode = modeman.instance(self._win_id).mode
        if mode in [usertypes.KeyMode.command, usertypes.KeyMode.prompt,
                    usertypes.KeyMode.yesno]:
            # If we were in a command prompt, restore old focus
            # The above commands need to be run to switch tabs
            if prev_focus is not None:
                prev_focus.setFocus()

        tab.show()
        self.new_tab.emit(tab, idx)
        return tab

    def _get_new_tab_idx(self, related):
        """Get the index of a tab to insert.

        Args:
            related: Whether the tab was opened from another tab (as a "child")

        Return:
            The index of the new tab.
        """
        if related:
            pos = config.val.tabs.new_position.related
        else:
            pos = config.val.tabs.new_position.unrelated
        if pos == 'prev':
            if config.val.tabs.new_position.stacking:
                idx = self._tab_insert_idx_left
                # On first sight, we'd think we have to decrement
                # self._tab_insert_idx_left here, as we want the next tab to be
                # *before* the one we just opened. However, since we opened a
                # tab *before* the currently focused tab, indices will shift by
                # 1 automatically.
            else:
                idx = self.widget.currentIndex()
        elif pos == 'next':
            if config.val.tabs.new_position.stacking:
                idx = self._tab_insert_idx_right
            else:
                idx = self.widget.currentIndex() + 1
            self._tab_insert_idx_right += 1
        elif pos == 'first':
            idx = 0
        elif pos == 'last':
            idx = -1
        else:
            raise ValueError("Invalid tabs.new_position '{}'.".format(pos))
        log.webview.debug("tabs.new_position {} -> opening new tab at {}, "
                          "next left: {} / right: {}".format(
                              pos, idx, self._tab_insert_idx_left,
                              self._tab_insert_idx_right))
        return idx

    def _update_favicons(self):
        """Update favicons when config was changed."""
        for tab in self.widgets():
            self.widget.update_tab_favicon(tab)

    @pyqtSlot()
    def _on_load_started(self, tab):
        """Clear icon and update title when a tab started loading.

        Args:
            tab: The tab where the signal belongs to.
        """
        if tab.data.keep_icon:
            tab.data.keep_icon = False
        else:
            if (config.cache['tabs.tabs_are_windows'] and
                    tab.data.should_show_icon()):
                self.widget.window().setWindowIcon(self.default_window_icon)

    @pyqtSlot()
    def _on_load_status_changed(self, tab):
        """Update tab/window titles if the load status changed."""
        try:
            idx = self._tab_index(tab)
        except TabDeletedError:
            # We can get signals for tabs we already deleted...
            return

        self.widget.update_tab_title(idx)
        if idx == self.widget.currentIndex():
            self._update_window_title()

    @pyqtSlot()
    def _leave_modes_on_load(self):
        """Leave insert/hint mode when loading started."""
        try:
            url = self.current_url()
            if not url.isValid():
                url = None
        except qtutils.QtValueError:
            url = None
        if config.instance.get('input.insert_mode.leave_on_load',
                               url=url):
            modeman.leave(self._win_id, usertypes.KeyMode.insert,
                          'load started', maybe=True)
        else:
            log.modes.debug("Ignoring leave_on_load request due to setting.")
        if config.cache['hints.leave_on_load']:
            modeman.leave(self._win_id, usertypes.KeyMode.hint,
                          'load started', maybe=True)
        else:
            log.modes.debug("Ignoring leave_on_load request due to setting.")

    @pyqtSlot(browsertab.AbstractTab, str)
    def _on_title_changed(self, tab, text):
        """Set the title of a tab.

        Slot for the title_changed signal of any tab.

        Args:
            tab: The WebView where the title was changed.
            text: The text to set.
        """
        if not text:
            log.webview.debug("Ignoring title change to '{}'.".format(text))
            return
        try:
            idx = self._tab_index(tab)
        except TabDeletedError:
            # We can get signals for tabs we already deleted...
            return
        log.webview.debug("Changing title for idx {} to '{}'".format(
            idx, text))
        self.widget.set_page_title(idx, text)
        if idx == self.widget.currentIndex():
            self._update_window_title()

    @pyqtSlot(browsertab.AbstractTab, QUrl)
    def _on_url_changed(self, tab, url):
        """Set the new URL as title if there's no title yet.

        Args:
            tab: The WebView where the title was changed.
            url: The new URL.
        """
        try:
            idx = self._tab_index(tab)
        except TabDeletedError:
            # We can get signals for tabs we already deleted...
            return

        if not self.widget.page_title(idx):
            self.widget.set_page_title(idx, url.toDisplayString())

    @pyqtSlot(browsertab.AbstractTab, QIcon)
    def _on_icon_changed(self, tab, icon):
        """Set the icon of a tab.

        Slot for the iconChanged signal of any tab.

        Args:
            tab: The WebView where the title was changed.
            icon: The new icon
        """
        if not tab.data.should_show_icon():
            return
        try:
            idx = self._tab_index(tab)
        except TabDeletedError:
            # We can get signals for tabs we already deleted...
            return
        self.widget.setTabIcon(idx, icon)
        if config.val.tabs.tabs_are_windows:
            self.widget.window().setWindowIcon(icon)

    @pyqtSlot(usertypes.KeyMode)
    def on_mode_entered(self, mode):
        """Save input mode when tabs.mode_on_change = restore."""
        if (config.val.tabs.mode_on_change == 'restore' and
                mode in modeman.INPUT_MODES):
            tab = self.widget.currentWidget()
            if tab is not None:
                tab.data.input_mode = mode

    @pyqtSlot(usertypes.KeyMode)
    def on_mode_left(self, mode):
        """Give focus to current tab if command mode was left."""
        widget = self.widget.currentWidget()
        if widget is None:
            return  # type: ignore[unreachable]
        if mode in [usertypes.KeyMode.command] + modeman.PROMPT_MODES:
            log.modes.debug("Left status-input mode, focusing {!r}".format(
                widget))
            widget.setFocus()
        if config.val.tabs.mode_on_change == 'restore':
            widget.data.input_mode = usertypes.KeyMode.normal

    @pyqtSlot(int)
    def _on_current_changed(self, idx):
        """Add prev tab to stack and leave hinting mode when focus changed."""
        mode_on_change = config.val.tabs.mode_on_change
        if idx == -1 or self.shutting_down:
            # closing the last tab (before quitting) or shutting down
            return
        tab = self.widget.widget(idx)
        if tab is None:
            log.webview.debug(  # type: ignore[unreachable]
                "on_current_changed got called with invalid index {}"
                .format(idx))
            return

        log.modes.debug("Current tab changed, focusing {!r}".format(tab))
        tab.setFocus()

        modes_to_leave = [usertypes.KeyMode.hint, usertypes.KeyMode.caret]

        mm_instance = modeman.instance(self._win_id)
        current_mode = mm_instance.mode
        log.modes.debug("Mode before tab change: {} (mode_on_change = {})"
                        .format(current_mode.name, mode_on_change))
        if mode_on_change == 'normal':
            modes_to_leave += modeman.INPUT_MODES
        for mode in modes_to_leave:
            modeman.leave(self._win_id, mode, 'tab changed', maybe=True)
        if (mode_on_change == 'restore' and
                current_mode not in modeman.PROMPT_MODES):
            modeman.enter(self._win_id, tab.data.input_mode, 'restore')
        if self._now_focused is not None:
            self.tab_deque.on_switch(self._now_focused)
        log.modes.debug("Mode after tab change: {} (mode_on_change = {})"
                        .format(current_mode.name, mode_on_change))
        self._now_focused = tab
        self.current_tab_changed.emit(tab)
        QTimer.singleShot(0, self._update_window_title)
        self._tab_insert_idx_left = self.widget.currentIndex()
        self._tab_insert_idx_right = self.widget.currentIndex() + 1

    @pyqtSlot()
    def on_cmd_return_pressed(self):
        """Set focus when the commandline closes."""
        log.modes.debug("Commandline closed, focusing {!r}".format(self))

    def _on_load_progress(self, tab, perc):
        """Adjust tab indicator on load progress."""
        try:
            idx = self._tab_index(tab)
        except TabDeletedError:
            # We can get signals for tabs we already deleted...
            return
        start = config.cache['colors.tabs.indicator.start']
        stop = config.cache['colors.tabs.indicator.stop']
        system = config.cache['colors.tabs.indicator.system']
        color = utils.interpolate_color(start, stop, perc, system)
        self.widget.set_tab_indicator_color(idx, color)
        self.widget.update_tab_title(idx)
        if idx == self.widget.currentIndex():
            self._update_window_title()

    def _on_load_finished(self, tab, ok):
        """Adjust tab indicator when loading finished."""
        try:
            idx = self._tab_index(tab)
        except TabDeletedError:
            # We can get signals for tabs we already deleted...
            return
        if ok:
            start = config.cache['colors.tabs.indicator.start']
            stop = config.cache['colors.tabs.indicator.stop']
            system = config.cache['colors.tabs.indicator.system']
            color = utils.interpolate_color(start, stop, 100, system)
        else:
            color = config.cache['colors.tabs.indicator.error']
        self.widget.set_tab_indicator_color(idx, color)
        if idx == self.widget.currentIndex():
            tab.private_api.handle_auto_insert_mode(ok)
        self._mark_dirty()

    @pyqtSlot()
    def _on_scroll_pos_changed(self):
        """Update tab and window title when scroll position changed."""
        idx = self.widget.currentIndex()
        if idx == -1:
            # (e.g. last tab removed)
            log.webview.debug("Not updating scroll position because index is "
                              "-1")
            return
        self._update_window_title('scroll_pos')
        self.widget.update_tab_title(idx, 'scroll_pos')

    def _on_audio_changed(self, tab, _muted):
        """Update audio field in tab when mute or recentlyAudible changed."""
        try:
            idx = self._tab_index(tab)
        except TabDeletedError:
            # We can get signals for tabs we already deleted...
            return
        self.widget.update_tab_title(idx, 'audio')
        if idx == self.widget.currentIndex():
            self._update_window_title('audio')

    def _on_renderer_process_terminated(self, tab, status, code):
        """Show an error when a renderer process terminated."""
        if status == browsertab.TerminationStatus.normal:
            return

        messages = {
            browsertab.TerminationStatus.abnormal:
                "Renderer process exited with status {}".format(code),
            browsertab.TerminationStatus.crashed:
                "Renderer process crashed",
            browsertab.TerminationStatus.killed:
                "Renderer process was killed",
            browsertab.TerminationStatus.unknown:
                "Renderer process did not start",
        }
        msg = messages[status]

        def show_error_page(html):
            tab.set_html(html)
            log.webview.error(msg)

        if qtutils.version_check('5.9', compiled=False):
            url_string = tab.url(requested=True).toDisplayString()
            error_page = jinja.render(
                'error.html', title="Error loading {}".format(url_string),
                url=url_string, error=msg)
            QTimer.singleShot(100, lambda: show_error_page(error_page))
        else:
            # WORKAROUND for https://bugreports.qt.io/browse/QTBUG-58698
            message.error(msg)
            self._remove_tab(tab, crashed=True)
            if self.widget.count() == 0:
                self.tabopen(QUrl('about:blank'))

    def resizeEvent(self, e):
        """Extend resizeEvent of QWidget to emit a resized signal afterwards.

        Args:
            e: The QResizeEvent
        """
        super().resizeEvent(e)
        self.resized.emit(self.geometry())

    def wheelEvent(self, e):
        """Override wheelEvent of QWidget to forward it to the focused tab.

        Args:
            e: The QWheelEvent
        """
        if self._now_focused is not None:
            self._now_focused.wheelEvent(e)
        else:
            e.ignore()

    def set_mark(self, key):
        """Set a mark at the current scroll position in the current tab.

        Args:
            key: mark identifier; capital indicates a global mark
        """
        # strip the fragment as it may interfere with scrolling
        try:
            url = self.current_url().adjusted(QUrl.RemoveFragment)
        except qtutils.QtValueError:
            # show an error only if the mark is not automatically set
            if key != "'":
                message.error("Failed to set mark: url invalid")
            return
        point = self.widget.currentWidget().scroller.pos_px()

        if key.isupper():
            self._global_marks[key] = point, url
        else:
            if url not in self._local_marks:
                self._local_marks[url] = {}
            self._local_marks[url][key] = point

    def jump_mark(self, key):
        """Jump to the mark named by `key`.

        Args:
            key: mark identifier; capital indicates a global mark
        """
        try:
            # consider urls that differ only in fragment to be identical
            urlkey = self.current_url().adjusted(QUrl.RemoveFragment)
        except qtutils.QtValueError:
            urlkey = None

        tab = self.widget.currentWidget()

        if key.isupper():
            if key in self._global_marks:
                point, url = self._global_marks[key]

                def callback(ok):
                    """Scroll once loading finished."""
                    if ok:
                        self.cur_load_finished.disconnect(callback)
                        tab.scroller.to_point(point)

                self.load_url(url, newtab=False)
                self.cur_load_finished.connect(callback)
            else:
                message.error("Mark {} is not set".format(key))
        elif urlkey is None:
            message.error("Current URL is invalid!")
        elif urlkey in self._local_marks and key in self._local_marks[urlkey]:
            point = self._local_marks[urlkey][key]

            # save the pre-jump position in the special ' mark
            # this has to happen after we read the mark, otherwise jump_mark
            # "'" would just jump to the current position every time
            tab.scroller.before_jump_requested.emit()
            tab.scroller.to_point(point)
        else:
            message.error("Mark {} is not set".format(key))<|MERGE_RESOLUTION|>--- conflicted
+++ resolved
@@ -32,11 +32,7 @@
 from qutebrowser.config import config
 from qutebrowser.keyinput import modeman
 from qutebrowser.mainwindow import tabwidget, mainwindow
-<<<<<<< HEAD
-from qutebrowser.browser import signalfilter, browsertab, history
-=======
-from qutebrowser.browser import signalfilter, browsertab, shared
->>>>>>> d9c2b46f
+from qutebrowser.browser import signalfilter, browsertab, history, shared
 from qutebrowser.utils import (log, usertypes, utils, qtutils, objreg,
                                urlutils, message, jinja)
 from qutebrowser.misc import quitter, sessions
@@ -193,12 +189,8 @@
     cur_scroll_perc_changed = pyqtSignal(int, int)
     cur_load_status_changed = pyqtSignal(usertypes.LoadStatus)
     cur_fullscreen_requested = pyqtSignal(bool)
-<<<<<<< HEAD
     cur_caret_selection_toggled = pyqtSignal(browsertab.SelectionState)
-=======
-    cur_caret_selection_toggled = pyqtSignal(bool)
     cur_feature_permission_changed = pyqtSignal(str, shared.FeatureState)
->>>>>>> d9c2b46f
     close_window = pyqtSignal()
     resized = pyqtSignal('QRect')
     current_tab_changed = pyqtSignal(browsertab.AbstractTab)
