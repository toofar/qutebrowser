--- conflicted
+++ resolved
@@ -28,13 +28,9 @@
 from typing import Any, Iterable, MutableMapping, MutableSequence, Optional, Union, cast
 import base64
 
-<<<<<<< HEAD
-=======
-from PyQt6.QtCore import Qt, QUrl, QObject, QPoint, QTimer, QDateTime
->>>>>>> ec200c34
 import yaml
-from PyQt5.QtCore import Qt, QObject, QPoint, QTimer, QUrl, QDateTime
-from PyQt5.QtWidgets import QApplication
+from PyQt6.QtCore import Qt, QObject, QPoint, QTimer, QUrl, QDateTime
+from PyQt6.QtWidgets import QApplication
 
 from qutebrowser.utils import (standarddir, objreg, qtutils, log, message,
                                utils, usertypes, version)
@@ -195,13 +191,9 @@
 
         user_data = item.user_data
 
-<<<<<<< HEAD
         data['last_visited'] = None
         if item.last_visited:
-            data['last_visited'] = item.last_visited.toString(Qt.ISODate)
-=======
-        data['last_visited'] = item.lastVisited().toString(Qt.DateFormat.ISODate)
->>>>>>> ec200c34
+            data['last_visited'] = item.last_visited.toString(Qt.DateFormat.ISODate)
 
         if tab.history.current_idx() == idx:
             pos = tab.scroller.pos_px()
