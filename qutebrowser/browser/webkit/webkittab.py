# vim: ft=python fileencoding=utf-8 sts=4 sw=4 et:

# Copyright 2016-2020 Florian Bruhin (The Compiler) <mail@qutebrowser.org>
#
# This file is part of qutebrowser.
#
# qutebrowser is free software: you can redistribute it and/or modify
# it under the terms of the GNU General Public License as published by
# the Free Software Foundation, either version 3 of the License, or
# (at your option) any later version.
#
# qutebrowser is distributed in the hope that it will be useful,
# but WITHOUT ANY WARRANTY; without even the implied warranty of
# MERCHANTABILITY or FITNESS FOR A PARTICULAR PURPOSE.  See the
# GNU General Public License for more details.
#
# You should have received a copy of the GNU General Public License
# along with qutebrowser.  If not, see <http://www.gnu.org/licenses/>.

"""Wrapper over our (QtWebKit) WebView."""

import re
import functools
import typing
import xml.etree.ElementTree

from PyQt5.QtCore import pyqtSlot, Qt, QUrl, QPoint, QTimer, QSizeF, QSize
from PyQt5.QtGui import QIcon
from PyQt5.QtWidgets import QWidget
from PyQt5.QtWebKitWidgets import QWebPage, QWebFrame
from PyQt5.QtWebKit import QWebSettings
from PyQt5.QtPrintSupport import QPrinter

if typing.TYPE_CHECKING:
    from PyQt5.QtWebKit import QWebHistoryItem

from qutebrowser.browser import browsertab, shared
from qutebrowser.browser.webkit import (webview, tabhistory, webkitelem,
                                        webkitsettings)
from qutebrowser.utils import qtutils, usertypes, utils, log, debug
from qutebrowser.keyinput import modeman
from qutebrowser.qt import sip


class WebKitAction(browsertab.AbstractAction):

    """QtWebKit implementations related to web actions."""

    action_class = QWebPage
    action_base = QWebPage.WebAction

    def exit_fullscreen(self):
        raise browsertab.UnsupportedOperationError

    def save_page(self):
        """Save the current page."""
        raise browsertab.UnsupportedOperationError

    def show_source(self, pygments=False):
        self._show_source_pygments()

    def run_string(self, name: str) -> None:
        """Add special cases for new API.

        Those were added to QtWebKit 5.212 (which we enforce), but we don't get
        the new API from PyQt. Thus, we'll need to use the raw numbers.
        """
        new_actions = {
            # https://github.com/qtwebkit/qtwebkit/commit/a96d9ef5d24b02d996ad14ff050d0e485c9ddc97
            'RequestClose': QWebPage.ToggleVideoFullscreen + 1,
            # https://github.com/qtwebkit/qtwebkit/commit/96b9ba6269a5be44343635a7aaca4a153ea0366b
            'Unselect': QWebPage.ToggleVideoFullscreen + 2,
        }
        if name in new_actions:
            self._widget.triggerPageAction(new_actions[name])
            return

        super().run_string(name)


class WebKitPrinting(browsertab.AbstractPrinting):

    """QtWebKit implementations related to printing."""

    def check_pdf_support(self):
        pass

    def check_printer_support(self):
        pass

    def check_preview_support(self):
        pass

    def to_pdf(self, filename):
        printer = QPrinter()
        printer.setOutputFileName(filename)
        self.to_printer(printer)

    def to_printer(self, printer, callback=None):
        self._widget.print(printer)
        # Can't find out whether there was an error...
        if callback is not None:
            callback(True)


class WebKitSearch(browsertab.AbstractSearch):

    """QtWebKit implementations related to searching on the page."""

    def __init__(self, tab, parent=None):
        super().__init__(tab, parent)
        self._flags = self._empty_flags()

    def _empty_flags(self):
        return QWebPage.FindFlags(0)  # type: ignore[call-overload]

    def _call_cb(self, callback, found, text, flags, caller):
        """Call the given callback if it's non-None.

        Delays the call via a QTimer so the website is re-rendered in between.

        Args:
            callback: What to call
            found: If the text was found
            text: The text searched for
            flags: The flags searched with
            caller: Name of the caller.
        """
        found_text = 'found' if found else "didn't find"
        # Removing FindWrapsAroundDocument to get the same logging as with
        # QtWebEngine
        debug_flags = debug.qflags_key(
            QWebPage, flags & ~QWebPage.FindWrapsAroundDocument,
            klass=QWebPage.FindFlag)
        if debug_flags != '0x0000':
            flag_text = 'with flags {}'.format(debug_flags)
        else:
            flag_text = ''
        log.webview.debug(' '.join([caller, found_text, text, flag_text])
                          .strip())
        if callback is not None:
            QTimer.singleShot(0, functools.partial(callback, found))

        self.finished.emit(found)

    def clear(self):
        if self.search_displayed:
            self.cleared.emit()
        self.search_displayed = False
        # We first clear the marked text, then the highlights
        self._widget.findText('')
        self._widget.findText('', QWebPage.HighlightAllOccurrences)

    def search(self, text, *, ignore_case=usertypes.IgnoreCase.never,
               reverse=False, wrap=True, result_cb=None):
        # Don't go to next entry on duplicate search
        if self.text == text and self.search_displayed:
            log.webview.debug("Ignoring duplicate search request"
                              " for {}".format(text))
            return

        # Clear old search results, this is done automatically on QtWebEngine.
        self.clear()

        self.text = text
        self.search_displayed = True
        self._flags = self._empty_flags()
        if self._is_case_sensitive(ignore_case):
            self._flags |= QWebPage.FindCaseSensitively
        if reverse:
            self._flags |= QWebPage.FindBackward
        if wrap:
            self._flags |= QWebPage.FindWrapsAroundDocument
        # We actually search *twice* - once to highlight everything, then again
        # to get a mark so we can navigate.
        found = self._widget.findText(text, self._flags)
        self._widget.findText(text,
                              self._flags | QWebPage.HighlightAllOccurrences)
        self._call_cb(result_cb, found, text, self._flags, 'search')

    def next_result(self, *, result_cb=None):
        self.search_displayed = True
        found = self._widget.findText(self.text, self._flags)
        self._call_cb(result_cb, found, self.text, self._flags, 'next_result')

    def prev_result(self, *, result_cb=None):
        self.search_displayed = True
        # The int() here makes sure we get a copy of the flags.
        flags = QWebPage.FindFlags(
            int(self._flags))  # type: ignore[call-overload]
        if flags & QWebPage.FindBackward:
            flags &= ~QWebPage.FindBackward
        else:
            flags |= QWebPage.FindBackward
        found = self._widget.findText(self.text, flags)
        self._call_cb(result_cb, found, self.text, flags, 'prev_result')


class WebKitCaret(browsertab.AbstractCaret):

    """QtWebKit implementations related to moving the cursor/selection."""

    def __init__(self,
                 tab: 'WebKitTab',
                 mode_manager: modeman.ModeManager,
                 parent: QWidget = None) -> None:
        super().__init__(mode_manager, parent)
        self._tab = tab
        self._selection_state = browsertab.SelectionState.none

    @pyqtSlot(usertypes.KeyMode)
    def _on_mode_entered(self, mode):
        if mode != usertypes.KeyMode.caret:
            return

        if self._widget.hasSelection():
            self._selection_state = browsertab.SelectionState.normal
        else:
            self._selection_state = browsertab.SelectionState.none
        self.selection_toggled.emit(self._selection_state)
        settings = self._widget.settings()
        settings.setAttribute(QWebSettings.CaretBrowsingEnabled, True)

        if self._widget.isVisible():
            # Sometimes the caret isn't immediately visible, but unfocusing
            # and refocusing it fixes that.
            self._widget.clearFocus()
            self._widget.setFocus(Qt.OtherFocusReason)

            # Move the caret to the first element in the viewport if there
            # isn't any text which is already selected.
            #
            # Note: We can't use hasSelection() here, as that's always
            # true in caret mode.
            if self._selection_state is browsertab.SelectionState.none:
                self._widget.page().currentFrame().evaluateJavaScript(
                    utils.read_file('javascript/position_caret.js'))

    @pyqtSlot(usertypes.KeyMode)
    def _on_mode_left(self, _mode):
        settings = self._widget.settings()
        if settings.testAttribute(QWebSettings.CaretBrowsingEnabled):
            if (self._selection_state is not browsertab.SelectionState.none and
                    self._widget.hasSelection()):
                # Remove selection if it exists
                self._widget.triggerPageAction(QWebPage.MoveToNextChar)
            settings.setAttribute(QWebSettings.CaretBrowsingEnabled, False)
            self._selection_state = browsertab.SelectionState.none

    def move_to_next_line(self, count=1):
        if self._selection_state is not browsertab.SelectionState.none:
            act = QWebPage.SelectNextLine
        else:
            act = QWebPage.MoveToNextLine
        for _ in range(count):
            self._widget.triggerPageAction(act)
        if self._selection_state is browsertab.SelectionState.line:
            self._select_line_to_end()

    def move_to_prev_line(self, count=1):
        if self._selection_state is not browsertab.SelectionState.none:
            act = QWebPage.SelectPreviousLine
        else:
            act = QWebPage.MoveToPreviousLine
        for _ in range(count):
            self._widget.triggerPageAction(act)
        if self._selection_state is browsertab.SelectionState.line:
            self._select_line_to_start()

    def move_to_next_char(self, count=1):
        if self._selection_state is browsertab.SelectionState.normal:
            act = QWebPage.SelectNextChar
        elif self._selection_state is browsertab.SelectionState.line:
            return
        else:
            act = QWebPage.MoveToNextChar
        for _ in range(count):
            self._widget.triggerPageAction(act)

    def move_to_prev_char(self, count=1):
        if self._selection_state is browsertab.SelectionState.normal:
            act = QWebPage.SelectPreviousChar
        elif self._selection_state is browsertab.SelectionState.line:
            return
        else:
            act = QWebPage.MoveToPreviousChar
        for _ in range(count):
            self._widget.triggerPageAction(act)

    def move_to_end_of_word(self, count=1):
        if self._selection_state is browsertab.SelectionState.normal:
            act = [QWebPage.SelectNextWord]
            if utils.is_windows:  # pragma: no cover
                act.append(QWebPage.SelectPreviousChar)
        elif self._selection_state is browsertab.SelectionState.line:
            return
        else:
            act = [QWebPage.MoveToNextWord]
            if utils.is_windows:  # pragma: no cover
                act.append(QWebPage.MoveToPreviousChar)
        for _ in range(count):
            for a in act:
                self._widget.triggerPageAction(a)

    def move_to_next_word(self, count=1):
        if self._selection_state is browsertab.SelectionState.normal:
            act = [QWebPage.SelectNextWord]
            if not utils.is_windows:  # pragma: no branch
                act.append(QWebPage.SelectNextChar)
        elif self._selection_state is browsertab.SelectionState.line:
            return
        else:
            act = [QWebPage.MoveToNextWord]
            if not utils.is_windows:  # pragma: no branch
                act.append(QWebPage.MoveToNextChar)
        for _ in range(count):
            for a in act:
                self._widget.triggerPageAction(a)

    def move_to_prev_word(self, count=1):
        if self._selection_state is browsertab.SelectionState.normal:
            act = QWebPage.SelectPreviousWord
        elif self._selection_state is browsertab.SelectionState.line:
            return
        else:
            act = QWebPage.MoveToPreviousWord
        for _ in range(count):
            self._widget.triggerPageAction(act)

    def move_to_start_of_line(self):
        if self._selection_state is browsertab.SelectionState.normal:
            act = QWebPage.SelectStartOfLine
        elif self._selection_state is browsertab.SelectionState.line:
            return
        else:
            act = QWebPage.MoveToStartOfLine
        self._widget.triggerPageAction(act)

    def move_to_end_of_line(self):
        if self._selection_state is browsertab.SelectionState.normal:
            act = QWebPage.SelectEndOfLine
        elif self._selection_state is browsertab.SelectionState.line:
            return
        else:
            act = QWebPage.MoveToEndOfLine
        self._widget.triggerPageAction(act)

    def move_to_start_of_next_block(self, count=1):
        if self._selection_state is not browsertab.SelectionState.none:
            act = [QWebPage.SelectNextLine,
                   QWebPage.SelectStartOfBlock]
        else:
            act = [QWebPage.MoveToNextLine,
                   QWebPage.MoveToStartOfBlock]
        for _ in range(count):
            for a in act:
                self._widget.triggerPageAction(a)
        if self._selection_state is browsertab.SelectionState.line:
            self._select_line_to_end()

    def move_to_start_of_prev_block(self, count=1):
        if self._selection_state is not browsertab.SelectionState.none:
            act = [QWebPage.SelectPreviousLine,
                   QWebPage.SelectStartOfBlock]
        else:
            act = [QWebPage.MoveToPreviousLine,
                   QWebPage.MoveToStartOfBlock]
        for _ in range(count):
            for a in act:
                self._widget.triggerPageAction(a)
        if self._selection_state is browsertab.SelectionState.line:
            self._select_line_to_start()

    def move_to_end_of_next_block(self, count=1):
        if self._selection_state is not browsertab.SelectionState.none:
            act = [QWebPage.SelectNextLine,
                   QWebPage.SelectEndOfBlock]
        else:
            act = [QWebPage.MoveToNextLine,
                   QWebPage.MoveToEndOfBlock]
        for _ in range(count):
            for a in act:
                self._widget.triggerPageAction(a)
        if self._selection_state is browsertab.SelectionState.line:
            self._select_line_to_end()

    def move_to_end_of_prev_block(self, count=1):
        if self._selection_state is not browsertab.SelectionState.none:
            act = [QWebPage.SelectPreviousLine, QWebPage.SelectEndOfBlock]
        else:
            act = [QWebPage.MoveToPreviousLine, QWebPage.MoveToEndOfBlock]
        for _ in range(count):
            for a in act:
                self._widget.triggerPageAction(a)
        if self._selection_state is browsertab.SelectionState.line:
            self._select_line_to_start()

    def move_to_start_of_document(self):
        if self._selection_state is not browsertab.SelectionState.none:
            act = QWebPage.SelectStartOfDocument
        else:
            act = QWebPage.MoveToStartOfDocument
        self._widget.triggerPageAction(act)
        if self._selection_state is browsertab.SelectionState.line:
            self._select_line()

    def move_to_end_of_document(self):
        if self._selection_state is not browsertab.SelectionState.none:
            act = QWebPage.SelectEndOfDocument
        else:
            act = QWebPage.MoveToEndOfDocument
        self._widget.triggerPageAction(act)

    def toggle_selection(self, line=False):
        if line:
            self._selection_state = browsertab.SelectionState.line
            self._select_line()
            self.reverse_selection()
            self._select_line()
            self.reverse_selection()
        elif self._selection_state is not browsertab.SelectionState.normal:
            self._selection_state = browsertab.SelectionState.normal
        else:
            self._selection_state = browsertab.SelectionState.none
        self.selection_toggled.emit(self._selection_state)

    def drop_selection(self):
        self._widget.triggerPageAction(QWebPage.MoveToNextChar)

    def selection(self, callback):
        callback(self._widget.selectedText())

    def reverse_selection(self):
        self._tab.run_js_async("""{
            const sel = window.getSelection();
            sel.setBaseAndExtent(
                sel.extentNode, sel.extentOffset, sel.baseNode,
                sel.baseOffset
            );
        }""")

    def _select_line(self):
        self._widget.triggerPageAction(QWebPage.SelectStartOfLine)
        self.reverse_selection()
        self._widget.triggerPageAction(QWebPage.SelectEndOfLine)
        self.reverse_selection()

    def _select_line_to_end(self):
        # direction of selection (if anchor is to the left or right
        # of focus) has to be checked before moving selection
        # to the end of line
        if self._js_selection_left_to_right():
            self._widget.triggerPageAction(QWebPage.SelectEndOfLine)

    def _select_line_to_start(self):
        if not self._js_selection_left_to_right():
            self._widget.triggerPageAction(QWebPage.SelectStartOfLine)

    def _js_selection_left_to_right(self):
        """Return True iff the selection's direction is left to right."""
        return self._tab.private_api.run_js_sync("""
            var sel = window.getSelection();
            var position = sel.anchorNode.compareDocumentPosition(sel.focusNode);
            (!position && sel.anchorOffset < sel.focusOffset ||
                position === Node.DOCUMENT_POSITION_FOLLOWING);
        """)

    def _follow_selected(self, *, tab=False):
        if QWebSettings.globalSettings().testAttribute(
                QWebSettings.JavascriptEnabled):
            if tab:
                self._tab.data.override_target = usertypes.ClickTarget.tab
            self._tab.run_js_async("""
                const aElm = document.activeElement;
                if (window.getSelection().anchorNode) {
                    window.getSelection().anchorNode.parentNode.click();
                } else if (aElm && aElm !== document.body) {
                    aElm.click();
                }
            """)
        else:
            selection = self._widget.selectedHtml()
            if not selection:
                # Getting here may mean we crashed, but we can't do anything
                # about that until this commit is released:
                # https://github.com/annulen/webkit/commit/0e75f3272d149bc64899c161f150eb341a2417af
                # TODO find a way to check if something is focused
                self._follow_enter(tab)
                return
            try:
                selected_element = xml.etree.ElementTree.fromstring(
                    '<html>{}</html>'.format(selection)).find('a')
            except xml.etree.ElementTree.ParseError:
                raise browsertab.WebTabError('Could not parse selected '
                                             'element!')

            if selected_element is not None:
                try:
                    href = selected_element.attrib['href']
                except KeyError:
                    raise browsertab.WebTabError('Anchor element without '
                                                 'href!')
                url = self._tab.url().resolved(QUrl(href))
                if tab:
                    self._tab.new_tab_requested.emit(url)
                else:
                    self._tab.load_url(url)

    def follow_selected(self, *, tab=False):
        try:
            self._follow_selected(tab=tab)
        finally:
            self.follow_selected_done.emit()


class WebKitZoom(browsertab.AbstractZoom):

    """QtWebKit implementations related to zooming."""

    def _set_factor_internal(self, factor):
        self._widget.setZoomFactor(factor)


class WebKitScroller(browsertab.AbstractScroller):

    """QtWebKit implementations related to scrolling."""

    # FIXME:qtwebengine When to use the main frame, when the current one?

    def pos_px(self):
        return self._widget.page().mainFrame().scrollPosition()

    def pos_perc(self):
        return self._widget.scroll_pos

    def to_point(self, point):
        self._widget.page().mainFrame().setScrollPosition(point)

    def to_anchor(self, name):
        self._widget.page().mainFrame().scrollToAnchor(name)

    def delta(self, x: int = 0, y: int = 0) -> None:
        qtutils.check_overflow(x, 'int')
        qtutils.check_overflow(y, 'int')
        self._widget.page().mainFrame().scroll(x, y)

    def delta_page(self, x: float = 0.0, y: float = 0.0) -> None:
        if y.is_integer():
            y = int(y)
            if y == 0:
                pass
            elif y < 0:
                self.page_up(count=-y)
            elif y > 0:
                self.page_down(count=y)
            y = 0
        if x == 0 and y == 0:
            return
        size = self._widget.page().mainFrame().geometry()
        self.delta(int(x * size.width()), int(y * size.height()))

    def to_perc(self, x=None, y=None):
        if x is None and y == 0:
            self.top()
        elif x is None and y == 100:
            self.bottom()
        else:
            for val, orientation in [(x, Qt.Horizontal), (y, Qt.Vertical)]:
                if val is not None:
                    frame = self._widget.page().mainFrame()
                    maximum = frame.scrollBarMaximum(orientation)
                    if maximum == 0:
                        continue
                    pos = int(maximum * val / 100)
                    pos = qtutils.check_overflow(pos, 'int', fatal=False)
                    frame.setScrollBarValue(orientation, pos)

    def _key_press(self, key, count=1, getter_name=None, direction=None):
        frame = self._widget.page().mainFrame()
        getter = None if getter_name is None else getattr(frame, getter_name)

        # FIXME:qtwebengine needed?
        # self._widget.setFocus()

        for _ in range(min(count, 5000)):
            # Abort scrolling if the minimum/maximum was reached.
            if (getter is not None and
                    frame.scrollBarValue(direction) == getter(direction)):
                return
            self._tab.fake_key_press(key)

    def up(self, count=1):
        self._key_press(Qt.Key_Up, count, 'scrollBarMinimum', Qt.Vertical)

    def down(self, count=1):
        self._key_press(Qt.Key_Down, count, 'scrollBarMaximum', Qt.Vertical)

    def left(self, count=1):
        self._key_press(Qt.Key_Left, count, 'scrollBarMinimum', Qt.Horizontal)

    def right(self, count=1):
        self._key_press(Qt.Key_Right, count, 'scrollBarMaximum', Qt.Horizontal)

    def top(self):
        self._key_press(Qt.Key_Home)

    def bottom(self):
        self._key_press(Qt.Key_End)

    def page_up(self, count=1):
        self._key_press(Qt.Key_PageUp, count, 'scrollBarMinimum', Qt.Vertical)

    def page_down(self, count=1):
        self._key_press(Qt.Key_PageDown, count, 'scrollBarMaximum',
                        Qt.Vertical)

    def at_top(self):
        return self.pos_px().y() == 0

    def at_bottom(self):
        frame = self._widget.page().currentFrame()
        return self.pos_px().y() >= frame.scrollBarMaximum(Qt.Vertical)


class WebKitHistoryItem(browsertab.AbstractHistoryItem):
    """History item data derived from QWebHistoryItem."""

    @classmethod
    def from_qt(cls, qt_item, active=False):
        """Construct a WebKitHistoryItem from a Qt history item.

        Args:
            qt_item: a QWebKitHistoryItem
        """
        qtutils.ensure_valid(qt_item)

        return cls(
            qt_item.url(),
            qt_item.title(),
            original_url=qt_item.originalUrl(),
            active=active,
            user_data=qt_item.userData(),
            last_visited=qt_item.lastVisited(),
        )



class WebKitHistoryPrivate(browsertab.AbstractHistoryPrivate):

    """History-related methods which are not part of the extension API."""

    def serialize(self):
        if self._tab.history.to_load:
            _stream, data, _cur_data = tabhistory.serialize(
                self._tab.history.to_load
            )
            return data
        return qtutils.serialize(self._history)

    def deserialize(self, data):
        qtutils.deserialize(data, self._history)

    def load_items(self, items):
        if items:
            self._tab.before_load_started.emit(items[-1].url)

        stream, _data, user_data = tabhistory.serialize(items)
        qtutils.deserialize_stream(stream, self._history)
        for i, data in enumerate(user_data):
            self._history.itemAt(i).setUserData(data)
        cur_data = self._history.currentItem().userData()
        if cur_data is not None:
            if 'zoom' in cur_data:
                self._tab.zoom.set_factor(cur_data['zoom'])
            if ('scroll-pos' in cur_data and
                    self._tab.scroller.pos_px() == QPoint(0, 0)):
                QTimer.singleShot(0, functools.partial(
                    self._tab.scroller.to_point, cur_data['scroll-pos']))


class WebKitHistory(browsertab.AbstractHistory):

    """QtWebKit implementations related to page history."""

    def __init__(self, tab):
        super().__init__(tab)
        self.private_api = WebKitHistoryPrivate(tab)


class WebKitElements(browsertab.AbstractElements):

    """QtWebKit implemementations related to elements on the page."""

    def __init__(self, tab: 'WebKitTab') -> None:
        super().__init__()
        self._tab = tab

    def find_css(self, selector, callback, error_cb, *, only_visible=False):
        utils.unused(error_cb)
        mainframe = self._widget.page().mainFrame()
        if mainframe is None:
            raise browsertab.WebTabError("No frame focused!")

        elems = []
        frames = webkitelem.get_child_frames(mainframe)
        for f in frames:
            for elem in f.findAllElements(selector):
                elems.append(webkitelem.WebKitElement(elem, tab=self._tab))

        if only_visible:
            # pylint: disable=protected-access
            elems = [e for e in elems if e._is_visible(mainframe)]
            # pylint: enable=protected-access

        callback(elems)

    def find_id(self, elem_id, callback):
        def find_id_cb(elems):
            """Call the real callback with the found elements."""
            if not elems:
                callback(None)
            else:
                callback(elems[0])

        # Escape non-alphanumeric characters in the selector
        # https://www.w3.org/TR/CSS2/syndata.html#value-def-identifier
        elem_id = re.sub(r'[^a-zA-Z0-9_-]', r'\\\g<0>', elem_id)
        self.find_css('#' + elem_id, find_id_cb, error_cb=lambda exc: None)

    def find_focused(self, callback):
        frame = self._widget.page().currentFrame()
        if frame is None:
            callback(None)
            return

        elem = frame.findFirstElement('*:focus')
        if elem.isNull():
            callback(None)
        else:
            callback(webkitelem.WebKitElement(elem, tab=self._tab))

    def find_at_pos(self, pos, callback):
        assert pos.x() >= 0
        assert pos.y() >= 0
        frame = self._widget.page().frameAt(pos)
        if frame is None:
            # This happens when we click inside the webview, but not actually
            # on the QWebPage - for example when clicking the scrollbar
            # sometimes.
            log.webview.debug("Hit test at {} but frame is None!".format(pos))
            callback(None)
            return

        # You'd think we have to subtract frame.geometry().topLeft() from the
        # position, but it seems QWebFrame::hitTestContent wants a position
        # relative to the QWebView, not to the frame. This makes no sense to
        # me, but it works this way.
        hitresult = frame.hitTestContent(pos)
        if hitresult.isNull():
            # For some reason, the whole hit result can be null sometimes (e.g.
            # on doodle menu links).
            log.webview.debug("Hit test result is null!")
            callback(None)
            return

        try:
            elem = webkitelem.WebKitElement(hitresult.element(), tab=self._tab)
        except webkitelem.IsNullError:
            # For some reason, the hit result element can be a null element
            # sometimes (e.g. when clicking the timetable fields on
            # http://www.sbb.ch/ ).
            log.webview.debug("Hit test result element is null!")
            callback(None)
            return

        callback(elem)


class WebKitAudio(browsertab.AbstractAudio):

    """Dummy handling of audio status for QtWebKit."""

    def set_muted(self, muted: bool, override: bool = False) -> None:
        raise browsertab.WebTabError('Muting is not supported on QtWebKit!')

    def is_muted(self):
        return False

    def is_recently_audible(self):
        return False


class WebKitTabPrivate(browsertab.AbstractTabPrivate):

    """QtWebKit-related methods which aren't part of the public API."""

    def networkaccessmanager(self):
        return self._widget.page().networkAccessManager()

    def clear_ssl_errors(self):
        self.networkaccessmanager().clear_all_ssl_errors()

    def event_target(self):
        return self._widget

    def shutdown(self):
        self._widget.shutdown()

    def run_js_sync(self, code):
        document_element = self._widget.page().mainFrame().documentElement()
        result = document_element.evaluateJavaScript(code)
        return result


class WebKitTab(browsertab.AbstractTab):

    """A QtWebKit tab in the browser."""

    def __init__(self, *, win_id, mode_manager, private, parent=None):
        super().__init__(win_id=win_id,
                         mode_manager=mode_manager,
                         private=private,
                         parent=parent)
        widget = webview.WebView(win_id=win_id, tab_id=self.tab_id,
                                 private=private, tab=self)
        if private:
            self._make_private(widget)
        self.history = WebKitHistory(tab=self)
        self.scroller = WebKitScroller(tab=self, parent=self)
        self.caret = WebKitCaret(mode_manager=mode_manager,
                                 tab=self, parent=self)
        self.zoom = WebKitZoom(tab=self, parent=self)
        self.search = WebKitSearch(tab=self, parent=self)
        self.printing = WebKitPrinting(tab=self)
        self.elements = WebKitElements(tab=self)
        self.action = WebKitAction(tab=self)
        self.audio = WebKitAudio(tab=self, parent=self)
        self.private_api = WebKitTabPrivate(mode_manager=mode_manager,
                                            tab=self)
        # We're assigning settings in _set_widget
        self.settings = webkitsettings.WebKitSettings(settings=None)
        self._set_widget(widget)
        self._connect_signals()
        self.backend = usertypes.Backend.QtWebKit

    def _install_event_filter(self):
        self._widget.installEventFilter(self._tab_event_filter)

    def _make_private(self, widget):
        settings = widget.settings()
        settings.setAttribute(QWebSettings.PrivateBrowsingEnabled, True)

    def load_url(self, url, *, emit_before_load_started=True):
        self._load_url_prepare(
            url, emit_before_load_started=emit_before_load_started)
        self._widget.load(url)

    def url(self, *, requested=False):
        if not self.history.loaded and self.history.to_load:
            idx = self.history.current_idx()
            return self.history.to_load[idx].url

        frame = self._widget.page().mainFrame()
        if requested:
            return frame.requestedUrl()
        else:
            return frame.url()

    def dump_async(self, callback, *, plain=False):
        frame = self._widget.page().mainFrame()
        if plain:
            callback(frame.toPlainText())
        else:
            callback(frame.toHtml())

    def run_js_async(self, code, callback=None, *, world=None):
        if world is not None and world != usertypes.JsWorld.jseval:
            log.webview.warning("Ignoring world ID {}".format(world))
        result = self.private_api.run_js_sync(code)
        if callback is not None:
            callback(result)

    def icon(self):
        return self._widget.icon()

    def reload(self, *, force=False):
        if not self.history.loaded:
            self.load()
            return

        if force:
            action = QWebPage.ReloadAndBypassCache
        else:
            action = QWebPage.Reload
        self._widget.triggerPageAction(action)

    def stop(self):
        self._widget.stop()

    def title(self):
        return self._widget.title()

<<<<<<< HEAD
    def history_item_from_qt(self, item: browsertab.TypeHistoryItem,
                             active: bool = False) -> WebKitHistoryItem:
        return WebKitHistoryItem.from_qt(item, active)

    def new_history_item(
            self, url: QUrl, original_url: QUrl,
            title: str, active: bool,
            user_data: typing.Dict[str, typing.Any],
            last_visited: typing.Optional[QDateTime],
    ) -> WebKitHistoryItem:
        return WebKitHistoryItem(
            url=url,
            original_url=original_url,
            title=title,
            active=active,
            user_data=user_data,
            last_visited=last_visited,
        )

    @pyqtSlot()
    def _on_history_trigger(self):
        url = self.url()
        requested_url = self.url(requested=True)
        self.history_item_triggered.emit(url, requested_url, self.title())

=======
>>>>>>> 71459321
    def set_html(self, html, base_url=QUrl()):
        self._widget.setHtml(html, base_url)

    @pyqtSlot()
    def _on_load_started(self):
        super()._on_load_started()
        nam = self._widget.page().networkAccessManager()
        nam.netrc_used = False
        # Make sure the icon is cleared when navigating to a page without one.
        self.icon_changed.emit(QIcon())

    @pyqtSlot(bool)
    def _on_load_finished(self, ok: bool) -> None:
        super()._on_load_finished(ok)
        self._update_load_status(ok)

    @pyqtSlot()
    def _on_frame_load_finished(self):
        """Make sure we emit an appropriate status when loading finished.

        While Qt has a bool "ok" attribute for loadFinished, it always is True
        when using error pages... See
        https://github.com/qutebrowser/qutebrowser/issues/84
        """
        self._on_load_finished(not self._widget.page().error_occurred)

    @pyqtSlot()
    def _on_webkit_icon_changed(self):
        """Emit iconChanged with a QIcon like QWebEngineView does."""
        if sip.isdeleted(self._widget):
            log.webview.debug("Got _on_webkit_icon_changed for deleted view!")
            return
        self.icon_changed.emit(self._widget.icon())

    @pyqtSlot(QWebFrame)
    def _on_frame_created(self, frame):
        """Connect the contentsSizeChanged signal of each frame."""
        # FIXME:qtwebengine those could theoretically regress:
        # https://github.com/qutebrowser/qutebrowser/issues/152
        # https://github.com/qutebrowser/qutebrowser/issues/263
        frame.contentsSizeChanged.connect(self._on_contents_size_changed)

    @pyqtSlot(QSize)
    def _on_contents_size_changed(self, size):
        self.contents_size_changed.emit(QSizeF(size))

    @pyqtSlot(usertypes.NavigationRequest)
    def _on_navigation_request(self, navigation):
        super()._on_navigation_request(navigation)
        if not navigation.accepted:
            return

        log.webview.debug("target {} override {}".format(
            self.data.open_target, self.data.override_target))

        if self.data.override_target is not None:
            target = self.data.override_target
            self.data.override_target = None
        else:
            target = self.data.open_target

        if (navigation.navigation_type == navigation.Type.link_clicked and
                target != usertypes.ClickTarget.normal):
            tab = shared.get_tab(self.win_id, target)
            tab.load_url(navigation.url)
            self.data.open_target = usertypes.ClickTarget.normal
            navigation.accepted = False

        if navigation.is_main_frame:
            self.settings.update_for_url(navigation.url)

    @pyqtSlot('QNetworkReply*')
    def _on_ssl_errors(self, reply):
        self._insecure_hosts.add(reply.url().host())

    def _connect_signals(self):
        view = self._widget
        page = view.page()
        frame = page.mainFrame()
        page.windowCloseRequested.connect(self.window_close_requested)
        page.linkHovered.connect(self.link_hovered)
        page.loadProgress.connect(self._on_load_progress)
        frame.loadStarted.connect(self._on_load_started)
        view.scroll_pos_changed.connect(self.scroller.perc_changed)
        view.titleChanged.connect(self.title_changed)
        view.titleChanged.connect(
            functools.partial(self._on_history_trigger, False))
        view.urlChanged.connect(self._on_url_changed)
        view.urlChanged.connect(
            functools.partial(self._on_history_trigger, False))
        view.shutting_down.connect(self.shutting_down)
        page.networkAccessManager().sslErrors.connect(self._on_ssl_errors)
        frame.loadFinished.connect(self._on_frame_load_finished)
        view.iconChanged.connect(self._on_webkit_icon_changed)
        page.frameCreated.connect(self._on_frame_created)
        frame.contentsSizeChanged.connect(self._on_contents_size_changed)
        frame.initialLayoutCompleted.connect(self._on_history_trigger)
        page.navigation_request.connect(self._on_navigation_request)<|MERGE_RESOLUTION|>--- conflicted
+++ resolved
@@ -900,7 +900,6 @@
     def title(self):
         return self._widget.title()
 
-<<<<<<< HEAD
     def history_item_from_qt(self, item: browsertab.TypeHistoryItem,
                              active: bool = False) -> WebKitHistoryItem:
         return WebKitHistoryItem.from_qt(item, active)
@@ -920,14 +919,6 @@
             last_visited=last_visited,
         )
 
-    @pyqtSlot()
-    def _on_history_trigger(self):
-        url = self.url()
-        requested_url = self.url(requested=True)
-        self.history_item_triggered.emit(url, requested_url, self.title())
-
-=======
->>>>>>> 71459321
     def set_html(self, html, base_url=QUrl()):
         self._widget.setHtml(html, base_url)
 
