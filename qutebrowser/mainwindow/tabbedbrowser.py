# vim: ft=python fileencoding=utf-8 sts=4 sw=4 et:

# Copyright 2014-2019 Florian Bruhin (The Compiler) <mail@qutebrowser.org>
#
# This file is part of qutebrowser.
#
# qutebrowser is free software: you can redistribute it and/or modify
# it under the terms of the GNU General Public License as published by
# the Free Software Foundation, either version 3 of the License, or
# (at your option) any later version.
#
# qutebrowser is distributed in the hope that it will be useful,
# but WITHOUT ANY WARRANTY; without even the implied warranty of
# MERCHANTABILITY or FITNESS FOR A PARTICULAR PURPOSE.  See the
# GNU General Public License for more details.
#
# You should have received a copy of the GNU General Public License
# along with qutebrowser.  If not, see <http://www.gnu.org/licenses/>.

"""The main tabbed browser widget."""

import collections
import functools
import weakref
import typing

import attr
from PyQt5.QtWidgets import QSizePolicy, QWidget, QApplication
from PyQt5.QtCore import pyqtSignal, pyqtSlot, QTimer, QUrl
from PyQt5.QtGui import QIcon

from qutebrowser.config import config
from qutebrowser.keyinput import modeman
from qutebrowser.mainwindow import tabwidget, mainwindow
from qutebrowser.browser import signalfilter, browsertab
from qutebrowser.utils import (log, usertypes, utils, qtutils, objreg,
                               urlutils, message, jinja)


@attr.s
class UndoEntry:

    """Information needed for :undo."""

    url = attr.ib()
    history = attr.ib()
    index = attr.ib()
    pinned = attr.ib()


class TabDeque:

    """Class which manages the 'last visited' tab stack.

    Instead of handling deletions by clearing old entries, they are handled by
    checking if they exist on access. This allows us to save an iteration on
    every tab delete.

    Currently, we assume we will switch to the tab returned by any of the
    getter functions. This is done because the on_switch functions will be
    called upon switch, and we don't want to duplicate entries in the stack
    for a single switch.
    """

    def __init__(self) -> None:
        self._stack = collections.deque(
            maxlen=config.val.tabs.focus_stack_size
        )  # type: typing.Deque[weakref.ReferenceType[QWidget]]
        # Items that have been removed from the primary stack.
        self._stack_deleted = [
        ]  # type: typing.List[weakref.ReferenceType[QWidget]]
        self._ignore_next = False
        self._keep_deleted_next = False

    def on_switch(self, old_tab: QWidget) -> None:
        """Record tab switch events."""
        if self._ignore_next:
            self._ignore_next = False
            self._keep_deleted_next = False
            return
        tab = weakref.ref(old_tab)
        if self._stack_deleted and not self._keep_deleted_next:
            self._stack_deleted = []
        self._keep_deleted_next = False
        self._stack.append(tab)

    def prev(self, cur_tab: QWidget) -> QWidget:
        """Get the 'previous' tab in the stack.

        Throws IndexError on failure.
        """
        tab = None  # type: typing.Optional[QWidget]
        while tab is None or tab.pending_removal or tab is cur_tab:
            tab = self._stack.pop()()
        self._stack_deleted.append(weakref.ref(cur_tab))
        self._ignore_next = True
        return tab

    def next(self, cur_tab: QWidget, *, keep_overflow=True) -> QWidget:
        """Get the 'next' tab in the stack.

        Throws IndexError on failure.
        """
        tab = None  # type: typing.Optional[QWidget]
        while tab is None or tab.pending_removal or tab is cur_tab:
            tab = self._stack_deleted.pop()()
        # On next tab-switch, current tab will be added to stack as normal.
        # However, we shouldn't wipe the overflow stack as normal.
        if keep_overflow:
            self._keep_deleted_next = True
        return tab

    def last(self, cur_tab: QWidget) -> QWidget:
        """Get the last tab.

        Throws IndexError on failure.
        """
        try:
            return self.next(cur_tab, keep_overflow=False)
        except IndexError:
            return self.prev(cur_tab)

    def update_size(self) -> None:
        """Update the maxsize of this TabDeque."""
        newsize = config.val.tabs.focus_stack_size
        if newsize < 0:
            newsize = None
        # We can't resize a collections.deque so just recreate it >:(
        self._stack = collections.deque(self._stack, maxlen=newsize)


class TabDeletedError(Exception):

    """Exception raised when _tab_index is called for a deleted tab."""


class TabbedBrowser(QWidget):

    """A TabWidget with QWebViews inside.

    Provides methods to manage tabs, convenience methods to interact with the
    current tab (cur_*) and filters signals to re-emit them when they occurred
    in the currently visible tab.

    For all tab-specific signals (cur_*) emitted by a tab, this happens:
       - the signal gets filtered with _filter_signals and self.cur_* gets
         emitted if the signal occurred in the current tab.

    Attributes:
        search_text/search_options: Search parameters which are shared between
                                    all tabs.
        _win_id: The window ID this tabbedbrowser is associated with.
        _filter: A SignalFilter instance.
        _now_focused: The tab which is focused now.
        _tab_insert_idx_left: Where to insert a new tab with
                              tabs.new_tab_position set to 'prev'.
        _tab_insert_idx_right: Same as above, for 'next'.
        _undo_stack: List of lists of UndoEntry objects of closed tabs.
        shutting_down: Whether we're currently shutting down.
        _local_marks: Jump markers local to each page
        _global_marks: Jump markers used across all pages
        default_window_icon: The qutebrowser window icon
        is_private: Whether private browsing is on for this window.

    Signals:
        cur_progress: Progress of the current tab changed (load_progress).
        cur_load_started: Current tab started loading (load_started)
        cur_load_finished: Current tab finished loading (load_finished)
        cur_url_changed: Current URL changed.
        cur_link_hovered: Link hovered in current tab (link_hovered)
        cur_scroll_perc_changed: Scroll percentage of current tab changed.
                                 arg 1: x-position in %.
                                 arg 2: y-position in %.
        cur_load_status_changed: Loading status of current tab changed.
        close_window: The last tab was closed, close this window.
        resized: Emitted when the browser window has resized, so the completion
                 widget can adjust its size to it.
                 arg: The new size.
        current_tab_changed: The current tab changed to the emitted tab.
        new_tab: Emits the new WebView and its index when a new tab is opened.
    """

    cur_progress = pyqtSignal(int)
    cur_load_started = pyqtSignal()
    cur_load_finished = pyqtSignal(bool)
    cur_url_changed = pyqtSignal(QUrl)
    cur_link_hovered = pyqtSignal(str)
    cur_scroll_perc_changed = pyqtSignal(int, int)
    cur_load_status_changed = pyqtSignal(usertypes.LoadStatus)
    cur_fullscreen_requested = pyqtSignal(bool)
    cur_caret_selection_toggled = pyqtSignal(bool)
    close_window = pyqtSignal()
    resized = pyqtSignal('QRect')
    current_tab_changed = pyqtSignal(browsertab.AbstractTab)
    new_tab = pyqtSignal(browsertab.AbstractTab, int)
    is_treetabbedbrowser = False

    def __init__(self, *, win_id, private, parent=None):
        if private:
            assert not qtutils.is_single_process()
        super().__init__(parent)
        self.widget = tabwidget.TabWidget(win_id, parent=self)
        self._win_id = win_id
        self._tab_insert_idx_left = 0
        self._tab_insert_idx_right = -1
        self.shutting_down = False
        self.widget.tabCloseRequested.connect(  # type: ignore
            self.on_tab_close_requested)
        self.widget.new_tab_requested.connect(self.tabopen)
        self.widget.currentChanged.connect(  # type: ignore
            self._on_current_changed)
        self.cur_fullscreen_requested.connect(self.widget.tabBar().maybe_hide)
        self.widget.setSizePolicy(QSizePolicy.Expanding, QSizePolicy.Expanding)

        # WORKAROUND for https://bugreports.qt.io/browse/QTBUG-65223
        if qtutils.version_check('5.10', compiled=False):
            self.cur_load_finished.connect(self._leave_modes_on_load)
        else:
            self.cur_load_started.connect(self._leave_modes_on_load)

        # This init is never used, it is immediately thrown away in the next
        # line.
        self._undo_stack = (
            collections.deque()
        )  # type: typing.MutableSequence[typing.MutableSequence[UndoEntry]]
        self._update_stack_size()
        self._filter = signalfilter.SignalFilter(win_id, self)
        self._now_focused = None
        self.search_text = None
        self.search_options = {}  # type: typing.Mapping[str, typing.Any]
        self._local_marks = {
        }  # type: typing.MutableMapping[QUrl, typing.MutableMapping[str, int]]
        self._global_marks = {
        }  # type: typing.MutableMapping[str, typing.Tuple[int, QUrl]]
        self.default_window_icon = self.widget.window().windowIcon()
        self.is_private = private
        self.tab_deque = TabDeque()
        config.instance.changed.connect(self._on_config_changed)

    def _update_stack_size(self):
        newsize = config.instance.get('tabs.undo_stack_size')
        if newsize < 0:
            newsize = None
        # We can't resize a collections.deque so just recreate it >:(
        self._undo_stack = collections.deque(self._undo_stack, maxlen=newsize)

    def __repr__(self):
        return utils.get_repr(self, count=self.widget.count())

    @pyqtSlot(str)
    def _on_config_changed(self, option):
        if option == 'tabs.favicons.show':
            self._update_favicons()
        elif option == 'window.title_format':
            self._update_window_title()
        elif option == 'tabs.undo_stack_size':
            self._update_stack_size()
        elif option in ['tabs.title.format', 'tabs.title.format_pinned']:
            self.widget.update_tab_titles()
        elif option == "tabs.focus_stack_size":
            self.tab_deque.update_size()

    def _tab_index(self, tab):
        """Get the index of a given tab.

        Raises TabDeletedError if the tab doesn't exist anymore.
        """
        try:
            idx = self.widget.indexOf(tab)
        except RuntimeError as e:
            log.webview.debug("Got invalid tab ({})!".format(e))
            raise TabDeletedError(e)
        if idx == -1:
            log.webview.debug("Got invalid tab (index is -1)!")
            raise TabDeletedError("index is -1!")
        return idx

    def widgets(self):
        """Get a list of open tab widgets.

        We don't implement this as generator so we can delete tabs while
        iterating over the list.
        """
        widgets = []
        for i in range(self.widget.count()):
            widget = self.widget.widget(i)
            if widget is None:
                log.webview.debug(  # type: ignore
                    "Got None-widget in tabbedbrowser!")
            else:
                widgets.append(widget)
        return widgets

    def _update_window_title(self, field=None):
        """Change the window title to match the current tab.

        Args:
            idx: The tab index to update.
            field: A field name which was updated. If given, the title
                   is only set if the given field is in the template.
        """
        title_format = config.cache['window.title_format']
        if field is not None and ('{' + field + '}') not in title_format:
            return

        idx = self.widget.currentIndex()
        if idx == -1:
            # (e.g. last tab removed)
            log.webview.debug("Not updating window title because index is -1")
            return
        fields = self.widget.get_tab_fields(idx)
        fields['id'] = self._win_id

        title = title_format.format(**fields)
        self.widget.window().setWindowTitle(title)

    def _connect_tab_signals(self, tab):
        """Set up the needed signals for tab."""
        # filtered signals
        tab.link_hovered.connect(
            self._filter.create(self.cur_link_hovered, tab))
        tab.load_progress.connect(
            self._filter.create(self.cur_progress, tab))
        tab.load_finished.connect(
            self._filter.create(self.cur_load_finished, tab))
        tab.load_started.connect(
            self._filter.create(self.cur_load_started, tab))
        tab.scroller.perc_changed.connect(
            self._filter.create(self.cur_scroll_perc_changed, tab))
        tab.url_changed.connect(
            self._filter.create(self.cur_url_changed, tab))
        tab.load_status_changed.connect(
            self._filter.create(self.cur_load_status_changed, tab))
        tab.fullscreen_requested.connect(
            self._filter.create(self.cur_fullscreen_requested, tab))
        tab.caret.selection_toggled.connect(
            self._filter.create(self.cur_caret_selection_toggled, tab))
        # misc
        tab.scroller.perc_changed.connect(self._on_scroll_pos_changed)
        tab.scroller.before_jump_requested.connect(lambda: self.set_mark("'"))
        tab.url_changed.connect(
            functools.partial(self._on_url_changed, tab))
        tab.title_changed.connect(
            functools.partial(self._on_title_changed, tab))
        tab.icon_changed.connect(
            functools.partial(self._on_icon_changed, tab))
        tab.load_progress.connect(
            functools.partial(self._on_load_progress, tab))
        tab.load_finished.connect(
            functools.partial(self._on_load_finished, tab))
        tab.load_started.connect(
            functools.partial(self._on_load_started, tab))
        tab.load_status_changed.connect(
            functools.partial(self._on_load_status_changed, tab))
        tab.window_close_requested.connect(
            functools.partial(self._on_window_close_requested, tab))
        tab.renderer_process_terminated.connect(
            functools.partial(self._on_renderer_process_terminated, tab))
        tab.audio.muted_changed.connect(
            functools.partial(self._on_audio_changed, tab))
        tab.audio.recently_audible_changed.connect(
            functools.partial(self._on_audio_changed, tab))
        tab.new_tab_requested.connect(self.tabopen)
        if not self.is_private:
            web_history = objreg.get('web-history')
            tab.history_item_triggered.connect(web_history.add_from_tab)

    def current_url(self):
        """Get the URL of the current tab.

        Intended to be used from command handlers.

        Return:
            The current URL as QUrl.
        """
        idx = self.widget.currentIndex()
        return self.widget.tab_url(idx)

    def shutdown(self):
        """Try to shut down all tabs cleanly."""
        self.shutting_down = True
        # Reverse tabs so we don't have to recacluate tab titles over and over
        # Removing first causes [2..-1] to be recomputed
        # Removing the last causes nothing to be recomputed
        for tab in reversed(self.widgets()):
            self._remove_tab(tab)

    def tab_close_prompt_if_pinned(
            self, tab, force, yes_action,
            text="Are you sure you want to close a pinned tab?"):
        """Helper method for tab_close.

        If tab is pinned, prompt. If not, run yes_action.
        If tab is destroyed, abort question.
        """
        if tab.data.pinned and not force:
            message.confirm_async(
                title='Pinned Tab',
                text=text,
                yes_action=yes_action, default=False, abort_on=[tab.destroyed])
        else:
            yes_action()

    def close_tab(self, tab, *, add_undo=True, new_undo=True):
        """Close a tab.

        Args:
            tab: The QWebView to be closed.
            add_undo: Whether the tab close can be undone.
            new_undo: Whether the undo entry should be a new item in the stack.
        """
        last_close = config.val.tabs.last_close
        count = self.widget.count()

        if last_close == 'ignore' and count == 1:
            return

        self._remove_tab(tab, add_undo=add_undo, new_undo=new_undo)

        if count == 1:  # We just closed the last tab above.
            if last_close == 'close':
                self.close_window.emit()
            elif last_close == 'blank':
                self.load_url(QUrl('about:blank'), newtab=True)
            elif last_close == 'startpage':
                for url in config.val.url.start_pages:
                    self.load_url(url, newtab=True)
            elif last_close == 'default-page':
                self.load_url(config.val.url.default_page, newtab=True)

    def _add_undo_entry(self, tab, idx, new_undo):
        """Add a removed tab to the undo stack.

        Args:
            tab: The tab about to be closed
            idx: The current position (index) of the tab
            new_undo: Whether the entry should be a new item in the stack
        """
        try:
            history_data = tab.history.private_api.serialize()
        except browsertab.WebTabError:
            pass  # special URL
        else:
            entry = UndoEntry(tab.url(), history_data, idx, tab.data.pinned)

            if new_undo or not self._undo_stack:
                self._undo_stack.append([entry])
            else:
                self._undo_stack[-1].append(entry)

    def _remove_tab(self, tab, *, add_undo=True, new_undo=True, crashed=False):
        """Remove a tab from the tab list and delete it properly.

        Args:
            tab: The QWebView to be closed.
            add_undo: Whether the tab close can be undone.
            new_undo: Whether the undo entry should be a new item in the stack.
            crashed: Whether we're closing a tab with crashed renderer process.
        """
        idx = self.widget.indexOf(tab)

        if idx == -1:
            if crashed:
                return
            raise TabDeletedError("tab {} is not contained in "
                                  "TabbedWidget!".format(tab))
        if tab is self._now_focused:
            self._now_focused = None

        tab.pending_removal = True

        if tab.url().isEmpty():
            # There are some good reasons why a URL could be empty
            # (target="_blank" with a download, see [1]), so we silently ignore
            # this.
            # [1] https://github.com/qutebrowser/qutebrowser/issues/163
            pass
        elif not tab.url().isValid():
            # We display a warning for URLs which are not empty but invalid -
            # but we don't return here because we want the tab to close either
            # way.
            urlutils.invalid_url_error(tab.url(), "saving tab")
        elif add_undo:
            self._add_undo_entry(tab, idx, new_undo)

        tab.private_api.shutdown()
        self.widget.removeTab(idx)

        if not crashed:
            # WORKAROUND for a segfault when we delete the crashed tab.
            # see https://bugreports.qt.io/browse/QTBUG-58698
            tab.layout().unwrap()
            tab.deleteLater()

    def undo(self):
        """Undo removing of a tab or tabs.

        Return: list of open tabs, in the order in which they were opened
        """
        # Remove unused tab which may be created after the last tab is closed
        last_close = config.val.tabs.last_close
        use_current_tab = False
        if last_close in ['blank', 'startpage', 'default-page']:
            only_one_tab_open = self.widget.count() == 1
            no_history = len(self.widget.widget(0).history) == 1
            urls = {
                'blank': QUrl('about:blank'),
                'startpage': config.val.url.start_pages[0],
                'default-page': config.val.url.default_page,
            }
            first_tab_url = self.widget.widget(0).url()
            last_close_urlstr = urls[last_close].toString().rstrip('/')
            first_tab_urlstr = first_tab_url.toString().rstrip('/')
            last_close_url_used = first_tab_urlstr == last_close_urlstr
            use_current_tab = (only_one_tab_open and no_history and
                               last_close_url_used)

        # we return the tab list because tree_tabs needs it in post_processing
        new_tabs = []
        for entry in reversed(self._undo_stack.pop()):
            if use_current_tab:
                newtab = self.widget.widget(0)
                use_current_tab = False
            else:
<<<<<<< HEAD
                newtab = self.tabopen(background=False, idx=entry.index)
=======
                # FIXME:typing mypy thinks this is None due to @pyqtSlot
                newtab = typing.cast(
                    browsertab.AbstractTab,
                    self.tabopen(background=False, idx=entry.index))

>>>>>>> b6d8d867
            newtab.history.private_api.deserialize(entry.history)
            self.widget.set_tab_pinned(newtab, entry.pinned)
            new_tabs.append(newtab)
        return new_tabs

    @pyqtSlot('QUrl', bool)
    def load_url(self, url, newtab):
        """Open a URL, used as a slot.

        Args:
            url: The URL to open as QUrl.
            newtab: True to open URL in a new tab, False otherwise.
        """
        qtutils.ensure_valid(url)
        if newtab or self.widget.currentWidget() is None:
            self.tabopen(url, background=False)
        else:
            self.widget.currentWidget().load_url(url)

    @pyqtSlot(int)
    def on_tab_close_requested(self, idx):
        """Close a tab via an index."""
        tab = self.widget.widget(idx)
        if tab is None:
            log.webview.debug(  # type: ignore
                "Got invalid tab {} for index {}!".format(tab, idx))
            return
        self.tab_close_prompt_if_pinned(
            tab, False, lambda: self.close_tab(tab))

    @pyqtSlot(browsertab.AbstractTab)
    def _on_window_close_requested(self, widget):
        """Close a tab with a widget given."""
        try:
            self.close_tab(widget)
        except TabDeletedError:
            log.webview.debug("Requested to close {!r} which does not "
                              "exist!".format(widget))

    @pyqtSlot('QUrl')
    @pyqtSlot('QUrl', bool)
    @pyqtSlot('QUrl', bool, bool)
    def tabopen(
            self, url: QUrl = None,
            background: bool = None,
            related: bool = True,
            idx: int = None, *,
            ignore_tabs_are_windows: bool = False
    ) -> browsertab.AbstractTab:
        """Open a new tab with a given URL.

        Inner logic for open-tab and open-tab-bg.
        Also connect all the signals we need to _filter_signals.

        Args:
            url: The URL to open as QUrl or None for an empty tab.
            background: Whether to open the tab in the background.
                        if None, the `tabs.background` setting decides.
            related: Whether the tab was opened from another existing tab.
                     If this is set, the new position might be different. With
                     the default settings we handle it like Chromium does:
                         - Tabs from clicked links etc. are to the right of
                           the current (related=True).
                         - Explicitly opened tabs are at the very right
                           (related=False)
            idx: The index where the new tab should be opened.
            ignore_tabs_are_windows: If given, never open a new window, even
                                     with tabs.tabs_are_windows set.

        Return:
            The opened WebView instance.
        """
        if url is not None:
            qtutils.ensure_valid(url)
        log.webview.debug("Creating new tab with URL {}, background {}, "
                          "related {}, idx {}".format(
                              url, background, related, idx))

        prev_focus = QApplication.focusWidget()

        if (config.val.tabs.tabs_are_windows and self.widget.count() > 0 and
                not ignore_tabs_are_windows):
            window = mainwindow.MainWindow(private=self.is_private)
            window.show()
            tabbed_browser = objreg.get('tabbed-browser', scope='window',
                                        window=window.win_id)
            return tabbed_browser.tabopen(url=url, background=background,
                                          related=related)

        tab = browsertab.create(win_id=self._win_id,
                                private=self.is_private,
                                parent=self.widget)
        self._connect_tab_signals(tab)

        if idx is None:
            idx = self._get_new_tab_idx(related)
        idx = self.widget.insertTab(idx, tab, "")

        if url is not None:
            tab.load_url(url)

        if background is None:
            background = config.val.tabs.background
        if background:
            # Make sure the background tab has the correct initial size.
            # With a foreground tab, it's going to be resized correctly by the
            # layout anyways.
            tab.resize(self.widget.currentWidget().size())
            self.widget.tab_index_changed.emit(self.widget.currentIndex(),
                                               self.widget.count())
            # Refocus webview in case we lost it by spawning a bg tab
            self.widget.currentWidget().setFocus()
        else:
            self.widget.setCurrentWidget(tab)
            # WORKAROUND for https://bugreports.qt.io/browse/QTBUG-68076
            # Still seems to be needed with Qt 5.11.1
            tab.setFocus()

        mode = modeman.instance(self._win_id).mode
        if mode in [usertypes.KeyMode.command, usertypes.KeyMode.prompt,
                    usertypes.KeyMode.yesno]:
            # If we were in a command prompt, restore old focus
            # The above commands need to be run to switch tabs
            if prev_focus is not None:
                prev_focus.setFocus()

        tab.show()
        self.new_tab.emit(tab, idx)
        return tab

    def _get_new_tab_idx(self, related):
        """Get the index of a tab to insert.

        Args:
            related: Whether the tab was opened from another tab (as a "child")

        Return:
            The index of the new tab.
        """
        if related:
            pos = config.val.tabs.new_position.related
        else:
            pos = config.val.tabs.new_position.unrelated
        if pos == 'prev':
            if config.val.tabs.new_position.stacking:
                idx = self._tab_insert_idx_left
                # On first sight, we'd think we have to decrement
                # self._tab_insert_idx_left here, as we want the next tab to be
                # *before* the one we just opened. However, since we opened a
                # tab *before* the currently focused tab, indices will shift by
                # 1 automatically.
            else:
                idx = self.widget.currentIndex()
        elif pos == 'next':
            if config.val.tabs.new_position.stacking:
                idx = self._tab_insert_idx_right
            else:
                idx = self.widget.currentIndex() + 1
            self._tab_insert_idx_right += 1
        elif pos == 'first':
            idx = 0
        elif pos == 'last':
            idx = -1
        else:
            raise ValueError("Invalid tabs.new_position '{}'.".format(pos))
        log.webview.debug("tabs.new_position {} -> opening new tab at {}, "
                          "next left: {} / right: {}".format(
                              pos, idx, self._tab_insert_idx_left,
                              self._tab_insert_idx_right))
        return idx

    def _update_favicons(self):
        """Update favicons when config was changed."""
        for tab in self.widgets():
            self.widget.update_tab_favicon(tab)

    @pyqtSlot()
    def _on_load_started(self, tab):
        """Clear icon and update title when a tab started loading.

        Args:
            tab: The tab where the signal belongs to.
        """
        if tab.data.keep_icon:
            tab.data.keep_icon = False
        else:
            if (config.cache['tabs.tabs_are_windows'] and
                    tab.data.should_show_icon()):
                self.widget.window().setWindowIcon(self.default_window_icon)

    @pyqtSlot()
    def _on_load_status_changed(self, tab):
        """Update tab/window titles if the load status changed."""
        try:
            idx = self._tab_index(tab)
        except TabDeletedError:
            # We can get signals for tabs we already deleted...
            return

        self.widget.update_tab_title(idx)
        if idx == self.widget.currentIndex():
            self._update_window_title()

    @pyqtSlot()
    def _leave_modes_on_load(self):
        """Leave insert/hint mode when loading started."""
        try:
            url = self.current_url()
            if not url.isValid():
                url = None
        except qtutils.QtValueError:
            url = None
        if config.instance.get('input.insert_mode.leave_on_load',
                               url=url):
            modeman.leave(self._win_id, usertypes.KeyMode.insert,
                          'load started', maybe=True)
        else:
            log.modes.debug("Ignoring leave_on_load request due to setting.")
        if config.cache['hints.leave_on_load']:
            modeman.leave(self._win_id, usertypes.KeyMode.hint,
                          'load started', maybe=True)
        else:
            log.modes.debug("Ignoring leave_on_load request due to setting.")

    @pyqtSlot(browsertab.AbstractTab, str)
    def _on_title_changed(self, tab, text):
        """Set the title of a tab.

        Slot for the title_changed signal of any tab.

        Args:
            tab: The WebView where the title was changed.
            text: The text to set.
        """
        if not text:
            log.webview.debug("Ignoring title change to '{}'.".format(text))
            return
        try:
            idx = self._tab_index(tab)
        except TabDeletedError:
            # We can get signals for tabs we already deleted...
            return
        log.webview.debug("Changing title for idx {} to '{}'".format(
            idx, text))
        self.widget.set_page_title(idx, text)
        if idx == self.widget.currentIndex():
            self._update_window_title()

    @pyqtSlot(browsertab.AbstractTab, QUrl)
    def _on_url_changed(self, tab, url):
        """Set the new URL as title if there's no title yet.

        Args:
            tab: The WebView where the title was changed.
            url: The new URL.
        """
        try:
            idx = self._tab_index(tab)
        except TabDeletedError:
            # We can get signals for tabs we already deleted...
            return

        if not self.widget.page_title(idx):
            self.widget.set_page_title(idx, url.toDisplayString())

    @pyqtSlot(browsertab.AbstractTab, QIcon)
    def _on_icon_changed(self, tab, icon):
        """Set the icon of a tab.

        Slot for the iconChanged signal of any tab.

        Args:
            tab: The WebView where the title was changed.
            icon: The new icon
        """
        if not tab.data.should_show_icon():
            return
        try:
            idx = self._tab_index(tab)
        except TabDeletedError:
            # We can get signals for tabs we already deleted...
            return
        self.widget.setTabIcon(idx, icon)
        if config.val.tabs.tabs_are_windows:
            self.widget.window().setWindowIcon(icon)

    @pyqtSlot(usertypes.KeyMode)
    def on_mode_entered(self, mode):
        """Save input mode when tabs.mode_on_change = restore."""
        if (config.val.tabs.mode_on_change == 'restore' and
                mode in modeman.INPUT_MODES):
            tab = self.widget.currentWidget()
            if tab is not None:
                tab.data.input_mode = mode

    @pyqtSlot(usertypes.KeyMode)
    def on_mode_left(self, mode):
        """Give focus to current tab if command mode was left."""
        widget = self.widget.currentWidget()
        if widget is None:
            return  # type: ignore
        if mode in [usertypes.KeyMode.command] + modeman.PROMPT_MODES:
            log.modes.debug("Left status-input mode, focusing {!r}".format(
                widget))
            widget.setFocus()
        if config.val.tabs.mode_on_change == 'restore':
            widget.data.input_mode = usertypes.KeyMode.normal

    @pyqtSlot(int)
    def _on_current_changed(self, idx):
        """Add prev tab to stack and leave hinting mode when focus changed."""
        mode_on_change = config.val.tabs.mode_on_change
        if idx == -1 or self.shutting_down:
            # closing the last tab (before quitting) or shutting down
            return
        tab = self.widget.widget(idx)
        if tab is None:
            log.webview.debug(  # type: ignore
                "on_current_changed got called with invalid index {}"
                .format(idx))
            return

        log.modes.debug("Current tab changed, focusing {!r}".format(tab))
        tab.setFocus()

        modes_to_leave = [usertypes.KeyMode.hint, usertypes.KeyMode.caret]

        mm_instance = modeman.instance(self._win_id)
        current_mode = mm_instance.mode
        log.modes.debug("Mode before tab change: {} (mode_on_change = {})"
                        .format(current_mode.name, mode_on_change))
        if mode_on_change == 'normal':
            modes_to_leave += modeman.INPUT_MODES
        for mode in modes_to_leave:
            modeman.leave(self._win_id, mode, 'tab changed', maybe=True)
        if (mode_on_change == 'restore' and
                current_mode not in modeman.PROMPT_MODES):
            modeman.enter(self._win_id, tab.data.input_mode, 'restore')
        if self._now_focused is not None:
            self.tab_deque.on_switch(self._now_focused)
        log.modes.debug("Mode after tab change: {} (mode_on_change = {})"
                        .format(current_mode.name, mode_on_change))
        self._now_focused = tab
        self.current_tab_changed.emit(tab)
        QTimer.singleShot(0, self._update_window_title)
        self._tab_insert_idx_left = self.widget.currentIndex()
        self._tab_insert_idx_right = self.widget.currentIndex() + 1

    @pyqtSlot()
    def on_cmd_return_pressed(self):
        """Set focus when the commandline closes."""
        log.modes.debug("Commandline closed, focusing {!r}".format(self))

    def _on_load_progress(self, tab, perc):
        """Adjust tab indicator on load progress."""
        try:
            idx = self._tab_index(tab)
        except TabDeletedError:
            # We can get signals for tabs we already deleted...
            return
        start = config.cache['colors.tabs.indicator.start']
        stop = config.cache['colors.tabs.indicator.stop']
        system = config.cache['colors.tabs.indicator.system']
        color = utils.interpolate_color(start, stop, perc, system)
        self.widget.set_tab_indicator_color(idx, color)
        self.widget.update_tab_title(idx)
        if idx == self.widget.currentIndex():
            self._update_window_title()

    def _on_load_finished(self, tab, ok):
        """Adjust tab indicator when loading finished."""
        try:
            idx = self._tab_index(tab)
        except TabDeletedError:
            # We can get signals for tabs we already deleted...
            return
        if ok:
            start = config.cache['colors.tabs.indicator.start']
            stop = config.cache['colors.tabs.indicator.stop']
            system = config.cache['colors.tabs.indicator.system']
            color = utils.interpolate_color(start, stop, 100, system)
        else:
            color = config.cache['colors.tabs.indicator.error']
        self.widget.set_tab_indicator_color(idx, color)
        if idx == self.widget.currentIndex():
            tab.private_api.handle_auto_insert_mode(ok)

    @pyqtSlot()
    def _on_scroll_pos_changed(self):
        """Update tab and window title when scroll position changed."""
        idx = self.widget.currentIndex()
        if idx == -1:
            # (e.g. last tab removed)
            log.webview.debug("Not updating scroll position because index is "
                              "-1")
            return
        self._update_window_title('scroll_pos')
        self.widget.update_tab_title(idx, 'scroll_pos')

    def _on_audio_changed(self, tab, _muted):
        """Update audio field in tab when mute or recentlyAudible changed."""
        try:
            idx = self._tab_index(tab)
        except TabDeletedError:
            # We can get signals for tabs we already deleted...
            return
        self.widget.update_tab_title(idx, 'audio')
        if idx == self.widget.currentIndex():
            self._update_window_title('audio')

    def _on_renderer_process_terminated(self, tab, status, code):
        """Show an error when a renderer process terminated."""
        if status == browsertab.TerminationStatus.normal:
            return

        messages = {
            browsertab.TerminationStatus.abnormal:
                "Renderer process exited with status {}".format(code),
            browsertab.TerminationStatus.crashed:
                "Renderer process crashed",
            browsertab.TerminationStatus.killed:
                "Renderer process was killed",
            browsertab.TerminationStatus.unknown:
                "Renderer process did not start",
        }
        msg = messages[status]

        def show_error_page(html):
            tab.set_html(html)
            log.webview.error(msg)

        if qtutils.version_check('5.9', compiled=False):
            url_string = tab.url(requested=True).toDisplayString()
            error_page = jinja.render(
                'error.html', title="Error loading {}".format(url_string),
                url=url_string, error=msg)
            QTimer.singleShot(100, lambda: show_error_page(error_page))
        else:
            # WORKAROUND for https://bugreports.qt.io/browse/QTBUG-58698
            message.error(msg)
            self._remove_tab(tab, crashed=True)
            if self.widget.count() == 0:
                self.tabopen(QUrl('about:blank'))

    def resizeEvent(self, e):
        """Extend resizeEvent of QWidget to emit a resized signal afterwards.

        Args:
            e: The QResizeEvent
        """
        super().resizeEvent(e)
        self.resized.emit(self.geometry())

    def wheelEvent(self, e):
        """Override wheelEvent of QWidget to forward it to the focused tab.

        Args:
            e: The QWheelEvent
        """
        if self._now_focused is not None:
            self._now_focused.wheelEvent(e)
        else:
            e.ignore()

    def set_mark(self, key):
        """Set a mark at the current scroll position in the current tab.

        Args:
            key: mark identifier; capital indicates a global mark
        """
        # strip the fragment as it may interfere with scrolling
        try:
            url = self.current_url().adjusted(QUrl.RemoveFragment)
        except qtutils.QtValueError:
            # show an error only if the mark is not automatically set
            if key != "'":
                message.error("Failed to set mark: url invalid")
            return
        point = self.widget.currentWidget().scroller.pos_px()

        if key.isupper():
            self._global_marks[key] = point, url
        else:
            if url not in self._local_marks:
                self._local_marks[url] = {}
            self._local_marks[url][key] = point

    def jump_mark(self, key):
        """Jump to the mark named by `key`.

        Args:
            key: mark identifier; capital indicates a global mark
        """
        try:
            # consider urls that differ only in fragment to be identical
            urlkey = self.current_url().adjusted(QUrl.RemoveFragment)
        except qtutils.QtValueError:
            urlkey = None

        tab = self.widget.currentWidget()

        if key.isupper():
            if key in self._global_marks:
                point, url = self._global_marks[key]

                def callback(ok):
                    """Scroll once loading finished."""
                    if ok:
                        self.cur_load_finished.disconnect(callback)
                        tab.scroller.to_point(point)

                self.load_url(url, newtab=False)
                self.cur_load_finished.connect(callback)
            else:
                message.error("Mark {} is not set".format(key))
        elif urlkey is None:
            message.error("Current URL is invalid!")
        elif urlkey in self._local_marks and key in self._local_marks[urlkey]:
            point = self._local_marks[urlkey][key]

            # save the pre-jump position in the special ' mark
            # this has to happen after we read the mark, otherwise jump_mark
            # "'" would just jump to the current position every time
            tab.scroller.before_jump_requested.emit()
            tab.scroller.to_point(point)
        else:
            message.error("Mark {} is not set".format(key))<|MERGE_RESOLUTION|>--- conflicted
+++ resolved
@@ -522,15 +522,11 @@
                 newtab = self.widget.widget(0)
                 use_current_tab = False
             else:
-<<<<<<< HEAD
-                newtab = self.tabopen(background=False, idx=entry.index)
-=======
                 # FIXME:typing mypy thinks this is None due to @pyqtSlot
                 newtab = typing.cast(
                     browsertab.AbstractTab,
                     self.tabopen(background=False, idx=entry.index))
 
->>>>>>> b6d8d867
             newtab.history.private_api.deserialize(entry.history)
             self.widget.set_tab_pinned(newtab, entry.pinned)
             new_tabs.append(newtab)
