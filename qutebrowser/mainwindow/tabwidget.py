# vim: ft=python fileencoding=utf-8 sts=4 sw=4 et:

# Copyright 2014-2020 Florian Bruhin (The Compiler) <mail@qutebrowser.org>
#
# This file is part of qutebrowser.
#
# qutebrowser is free software: you can redistribute it and/or modify
# it under the terms of the GNU General Public License as published by
# the Free Software Foundation, either version 3 of the License, or
# (at your option) any later version.
#
# qutebrowser is distributed in the hope that it will be useful,
# but WITHOUT ANY WARRANTY; without even the implied warranty of
# MERCHANTABILITY or FITNESS FOR A PARTICULAR PURPOSE.  See the
# GNU General Public License for more details.
#
# You should have received a copy of the GNU General Public License
# along with qutebrowser.  If not, see <http://www.gnu.org/licenses/>.

"""The tab widget used for TabbedBrowser from browser.py."""

import typing
import functools
import contextlib

import attr
from PyQt5.QtCore import (pyqtSignal, pyqtSlot, Qt, QSize, QRect, QPoint,
                          QTimer, QUrl)
from PyQt5.QtWidgets import (QTabWidget, QTabBar, QSizePolicy, QCommonStyle,
                             QStyle, QStylePainter, QStyleOptionTab,
                             QStyleFactory, QWidget, QToolButton)
from PyQt5.QtGui import QIcon, QPalette, QColor

from qutebrowser.utils import qtutils, objreg, utils, usertypes, log
<<<<<<< HEAD
from qutebrowser.config import config, stylesheet
from qutebrowser.misc import objects, debugcachestats
=======
from qutebrowser.config import config
from qutebrowser.misc import objects, debugcachestats, throttle
>>>>>>> 03ee6fac
from qutebrowser.browser import browsertab
from qutebrowser.qt import sip


class TabWidget(QTabWidget):

    """The tab widget used for TabbedBrowser.

    Signals:
        tab_index_changed: Emitted when the current tab was changed.
                           arg 0: The index of the tab which is now focused.
                           arg 1: The total count of tabs.
        new_tab_requested: Emitted when a new tab is requested.
    """

    tab_index_changed = pyqtSignal(int, int)
    new_tab_requested = pyqtSignal('QUrl', bool, bool)

    # Strings for controlling the mute/audible text
    MUTE_STRING = '[M] '
    AUDIBLE_STRING = '[A] '

    def __init__(self, win_id, parent=None):
        super().__init__(parent)
        self.scroll_tab_bar = throttle.Throttle(self._scroll_tab_bar, 100)
        bar = TabBar(win_id, self)
        self.setStyle(TabBarStyle())
        self.setTabBar(bar)
        bar.tabCloseRequested.connect(
            self.tabCloseRequested)  # type: ignore[arg-type]
        bar.tabMoved.connect(functools.partial(
            QTimer.singleShot, 0, self.update_tab_titles))
        bar.currentChanged.connect(self._on_current_changed)
        bar.new_tab_requested.connect(self._on_new_tab_requested)
        self.setSizePolicy(QSizePolicy.Expanding, QSizePolicy.Fixed)
        self.setDocumentMode(True)
        self.setElideMode(Qt.ElideRight)
        self.setUsesScrollButtons(True)
        bar.setDrawBase(False)
        self._init_config()
        config.instance.changed.connect(self._init_config)
        self._scroll_left, self._scroll_right = self.findChildren(QToolButton)

    def setCurrentIndex(self, idx):
        """Set the focus to the tab at index idx and load it.

        Args:
            idx index of the tab to focus
        """
        super().setCurrentIndex(idx)
        tab = self.widget(idx)
        if tab.history.load_on_focus:
            tab.load()

    @config.change_filter('tabs')
    def _init_config(self):
        """Initialize attributes based on the config."""
        tabbar = self.tabBar()
        self.setMovable(True)
        self.setTabsClosable(False)
        position = config.val.tabs.position
        selection_behavior = config.val.tabs.select_on_remove
        self.setTabPosition(position)
        tabbar.vertical = position in [  # type: ignore[attr-defined]
            QTabWidget.West, QTabWidget.East]
        tabbar.setSelectionBehaviorOnRemove(selection_behavior)
        tabbar.refresh()

    def set_tab_indicator_color(self, idx, color):
        """Set the tab indicator color.

        Args:
            idx: The tab index.
            color: A QColor.
        """
        bar = self.tabBar()
        bar.set_tab_data(idx, 'indicator-color', color)
        bar.update(bar.tabRect(idx))

    def set_tab_pinned(self, tab: QWidget,
                       pinned: bool) -> None:
        """Set the tab status as pinned.

        Args:
            tab: The tab to pin
            pinned: Pinned tab state to set.
        """
        idx = self.indexOf(tab)
        tab.data.pinned = pinned
        self.update_tab_favicon(tab)
        self.update_tab_title(idx)

    def tab_indicator_color(self, idx):
        """Get the tab indicator color for the given index."""
        return self.tabBar().tab_indicator_color(idx)

    def set_page_title(self, idx, title):
        """Set the tab title user data."""
        tabbar = self.tabBar()

        if config.cache['tabs.tooltips']:
            # always show only plain title in tooltips
            tabbar.setTabToolTip(idx, title)

        tabbar.set_tab_data(idx, 'page-title', title)
        self.update_tab_title(idx)

    def page_title(self, idx):
        """Get the tab title user data."""
        return self.tabBar().page_title(idx)

    def update_tab_title(self, idx, field=None):
        """Update the tab text for the given tab.

        Args:
            idx: The tab index to update.
            field: A field name which was updated. If given, the title
                   is only set if the given field is in the template.
        """
        tab = self.widget(idx)
        if tab.data.pinned:
            fmt = config.cache['tabs.title.format_pinned']
        else:
            fmt = config.cache['tabs.title.format']

        if (field is not None and
                (fmt is None or ('{' + field + '}') not in fmt)):
            return

        fields = self.get_tab_fields(idx)
        fields['current_title'] = fields['current_title'].replace('&', '&&')
        fields['index'] = idx + 1

        title = '' if fmt is None else fmt.format(**fields)
        tabbar = self.tabBar()

        # Only change the tab title if it changes, setting the tab title causes
        # a size recalculation which is slow.
        if tabbar.tabText(idx) != title:
            tabbar.setTabText(idx, title)

    def get_tab_fields(self, idx):
        """Get the tab field data."""
        tab = self.widget(idx)
        if tab is None:
            log.misc.debug(  # type: ignore[unreachable]
                "Got None-tab in get_tab_fields!")

        page_title = self.page_title(idx)

        fields = {}
        fields['id'] = tab.tab_id
        fields['current_title'] = page_title
        fields['title_sep'] = ' - ' if page_title else ''
        fields['perc_raw'] = tab.progress()
        fields['backend'] = objects.backend.name
        fields['private'] = ' [Private Mode] ' if tab.is_private else ''
        try:
            if tab.audio.is_muted():
                fields['audio'] = TabWidget.MUTE_STRING
            elif tab.audio.is_recently_audible():
                fields['audio'] = TabWidget.AUDIBLE_STRING
            else:
                fields['audio'] = ''
        except browsertab.WebTabError:
            # Muting is only implemented with QtWebEngine
            fields['audio'] = ''

        if tab.load_status() == usertypes.LoadStatus.loading:
            fields['perc'] = '[{}%] '.format(tab.progress())
        else:
            fields['perc'] = ''

        try:
            url = self.tab_url(idx)
        except qtutils.QtValueError:
            fields['host'] = ''
            fields['current_url'] = ''
            fields['protocol'] = ''
        else:
            fields['host'] = url.host()
            fields['current_url'] = url.toDisplayString()
            fields['protocol'] = url.scheme()

        y = tab.scroller.pos_perc()[1]
        if y is None:
            scroll_pos = '???'
        elif y <= 0:
            scroll_pos = 'top'
        elif y >= 100:
            scroll_pos = 'bot'
        else:
            scroll_pos = '{:2}%'.format(y)

        fields['scroll_pos'] = scroll_pos
        return fields

    @contextlib.contextmanager
    def _toggle_visibility(self):
        """Toggle visibility while running.

        Every single call to setTabText calls the size hinting functions for
        every single tab, which are slow. Since we know we are updating all
        the tab's titles, we can delay this processing by making the tab
        non-visible. To avoid flickering, disable repaint updates whlie we
        work.
        """
        bar = self.tabBar()
        toggle = (self.count() > 10 and
                  not bar.drag_in_progress and
                  bar.isVisible())
        if toggle:
            bar.setUpdatesEnabled(False)
            bar.setVisible(False)

        yield

        if toggle:
            bar.setVisible(True)
            bar.setUpdatesEnabled(True)

    def update_tab_titles(self):
        """Update all texts."""
        with self._toggle_visibility():
            for idx in range(self.count()):
                self.update_tab_title(idx)

    def tabInserted(self, idx):
        """Update titles when a tab was inserted."""
        super().tabInserted(idx)
        self.update_tab_titles()

    def tabRemoved(self, idx):
        """Update titles when a tab was removed."""
        super().tabRemoved(idx)
        self.update_tab_titles()

    def addTab(self, page, icon_or_text, text_or_empty=None):
        """Override addTab to use our own text setting logic.

        Unfortunately QTabWidget::addTab has these two overloads:
            - QWidget * page, const QIcon & icon, const QString & label
            - QWidget * page, const QString & label

        This means we'll get different arguments based on the chosen overload.

        Args:
            page: The QWidget to add.
            icon_or_text: Either the QIcon to add or the label.
            text_or_empty: Either the label or None.

        Return:
            The index of the newly added tab.
        """
        if text_or_empty is None:
            text = icon_or_text
            new_idx = super().addTab(page, '')
        else:
            icon = icon_or_text
            text = text_or_empty
            new_idx = super().addTab(page, icon, '')
        self.set_page_title(new_idx, text)
        return new_idx

    def insertTab(self, idx, page, icon_or_text, text_or_empty=None):
        """Override insertTab to use our own text setting logic.

        Unfortunately QTabWidget::insertTab has these two overloads:
            - int index, QWidget * page, const QIcon & icon,
              const QString & label
            - int index, QWidget * page, const QString & label

        This means we'll get different arguments based on the chosen overload.

        Args:
            idx: Where to insert the widget.
            page: The QWidget to add.
            icon_or_text: Either the QIcon to add or the label.
            text_or_empty: Either the label or None.

        Return:
            The index of the newly added tab.
        """
        if text_or_empty is None:
            text = icon_or_text
            new_idx = super().insertTab(idx, page, '')
        else:
            icon = icon_or_text
            text = text_or_empty
            new_idx = super().insertTab(idx, page, icon, '')
        self.set_page_title(new_idx, text)
        return new_idx

    @pyqtSlot(int)
    def _on_current_changed(self, index):
        """Emit the tab_index_changed signal if the current tab changed."""
        self.tabBar().on_current_changed()
        self.tab_index_changed.emit(index, self.count())
        QTimer.singleShot(0, self.scroll_tab_bar)

    def scroll_tab_bar_left(self, count):
        """Scroll the tab bar count tabs to the left."""
        for _ in range(count):
            self._scroll_left.click()

    def scroll_tab_bar_right(self, count):
        """Scroll the tab bar count tabs to the right."""
        for _ in range(count):
            self._scroll_right.click()

    def _scroll_tab_bar(self):
        """Scroll tab bar so that the current tab is not at an edge."""
        if sip.isdeleted(self):
            # probably called async while shutting down
            return

        num_tabs = 5  # padding required
        idx = self.currentIndex()
        if idx < 0:
            return

        position = config.cache['tabs.position']
        if position == QTabWidget.North:
            start = self.rect().topLeft()
            end = self.rect().topRight()
        elif position == QTabWidget.South:
            start = self.rect().bottomLeft()
            end = self.rect().bottomRight()
        elif position == QTabWidget.West:
            start = self.rect().topLeft()
            end = self.rect().bottomLeft()
        elif position == QTabWidget.East:
            start = self.rect().topRight()
            end = self.rect().bottomRight()

        start_idx = self.tabBar().tabAt(start)
        end_idx = self.tabBar().tabAt(end)
        if start_idx < 0 or end_idx < 0:
            log.misc.warning("Could not get tabs at edges of tab bar.")
            return

        count = num_tabs - (end_idx - idx)
        if count > 0:
            self.scroll_tab_bar_right(count)
            return
        count = idx - start_idx
        if count < num_tabs:
            self.scroll_tab_bar_left(num_tabs - count)
            return

    @pyqtSlot()
    def _on_new_tab_requested(self):
        """Open a new tab."""
        self.new_tab_requested.emit(config.val.url.default_page, False, False)

    def tab_url(self, idx):
        """Get the URL of the tab at the given index.

        Return:
            The tab URL as QUrl.
        """
        tab = self.widget(idx)
        if tab is None:
            url = QUrl()  # type: ignore[unreachable]
        else:
            url = tab.url()
        # It's possible for url to be invalid, but the caller will handle that.
        qtutils.ensure_valid(url)
        return url

    def update_tab_favicon(self, tab: QWidget) -> None:
        """Update favicon of the given tab."""
        idx = self.indexOf(tab)

        if tab.data.should_show_icon():
            self.setTabIcon(idx, tab.icon())
            if config.val.tabs.tabs_are_windows:
                self.window().setWindowIcon(tab.icon())
        else:
            self.setTabIcon(idx, QIcon())
            if config.val.tabs.tabs_are_windows:
                self.window().setWindowIcon(self.window().windowIcon())

    def setTabIcon(self, idx: int, icon: QIcon) -> None:
        """Always show tab icons for pinned tabs in some circumstances."""
        tab = typing.cast(typing.Optional[browsertab.AbstractTab],
                          self.widget(idx))
        if (icon.isNull() and
                config.cache['tabs.favicons.show'] != 'never' and
                config.cache['tabs.pinned.shrink'] and
                not self.tabBar().vertical and
                tab is not None and tab.data.pinned):
            icon = self.style().standardIcon(QStyle.SP_FileIcon)
        super().setTabIcon(idx, icon)


class TabBar(QTabBar):

    """Custom tab bar with our own style.

    FIXME: Dragging tabs doesn't look as nice as it does in QTabBar.  However,
    fixing this would be a lot of effort, so we'll postpone it until we're
    reimplementing drag&drop for other reasons.

    https://github.com/qutebrowser/qutebrowser/issues/126

    Attributes:
        vertical: When the tab bar is currently vertical.
        win_id: The window ID this TabBar belongs to.

    Signals:
        new_tab_requested: Emitted when a new tab is requested.
    """

    STYLESHEET = """
        TabBar {
            background-color: {{ conf.colors.tabs.bar.bg }};
        }
    """

    new_tab_requested = pyqtSignal()

    def __init__(self, win_id, parent=None):
        super().__init__(parent)
        self._win_id = win_id
        self.setStyle(TabBarStyle())
        self._set_font()
        config.instance.changed.connect(self._on_config_changed)
        self.vertical = False
        self._auto_hide_timer = QTimer()
        self._auto_hide_timer.setSingleShot(True)
        self._auto_hide_timer.timeout.connect(self.maybe_hide)
        self._on_show_switching_delay_changed()
        self.setAutoFillBackground(True)
        self.drag_in_progress = False
        stylesheet.set_register(self)
        QTimer.singleShot(0, self.maybe_hide)

    def __repr__(self):
        return utils.get_repr(self, count=self.count())

    def _current_tab(self):
        """Get the current tab object."""
        return self.parent().currentWidget()

    @pyqtSlot(str)
    def _on_config_changed(self, option: str) -> None:
        if option == 'fonts.tabs':
            self._set_font()
        elif option == 'tabs.favicons.scale':
            self._set_icon_size()
        elif option == 'tabs.show_switching_delay':
            self._on_show_switching_delay_changed()
        elif option == 'tabs.show':
            self.maybe_hide()

        if option.startswith('colors.tabs.'):
            self.update()

        # Clear tab size caches when appropriate
        if option in ["tabs.indicator.padding",
                      "tabs.padding",
                      "tabs.indicator.width",
                      "tabs.min_width",
                      "tabs.pinned.shrink"]:
            self._minimum_tab_size_hint_helper.cache_clear()
            self._minimum_tab_height.cache_clear()

    def _on_show_switching_delay_changed(self):
        """Set timer interval when tabs.show_switching_delay got changed."""
        self._auto_hide_timer.setInterval(config.val.tabs.show_switching_delay)

    def on_current_changed(self):
        """Show tab bar when current tab got changed."""
        self.maybe_hide()  # for fullscreen tabs
        if config.val.tabs.show == 'switching':
            self.show()
            self._auto_hide_timer.start()

    @pyqtSlot()
    def maybe_hide(self):
        """Hide the tab bar if needed."""
        show = config.val.tabs.show
        tab = self._current_tab()
        if (show in ['never', 'switching'] or
                (show == 'multiple' and self.count() == 1) or
                (tab and tab.data.fullscreen)):
            self.hide()
        else:
            self.show()

    def set_tab_data(self, idx, key, value):
        """Set tab data as a dictionary."""
        if not 0 <= idx < self.count():
            raise IndexError("Tab index ({}) out of range ({})!".format(
                idx, self.count()))
        data = self.tabData(idx)
        if data is None:
            data = {}
        data[key] = value
        self.setTabData(idx, data)

    def tab_data(self, idx, key):
        """Get tab data for a given key."""
        if not 0 <= idx < self.count():
            raise IndexError("Tab index ({}) out of range ({})!".format(
                idx, self.count()))
        data = self.tabData(idx)
        if data is None:
            data = {}
        return data[key]

    def tab_indicator_color(self, idx):
        """Get the tab indicator color for the given index."""
        try:
            return self.tab_data(idx, 'indicator-color')
        except KeyError:
            return QColor()

    def page_title(self, idx):
        """Get the tab title user data.

        Args:
            idx: The tab index to get the title for.
            handle_unset: Whether to return an empty string on KeyError.
        """
        try:
            return self.tab_data(idx, 'page-title')
        except KeyError:
            return ''

    def refresh(self):
        """Properly repaint the tab bar and relayout tabs."""
        # This is a horrible hack, but we need to do this so the underlying Qt
        # code sets layoutDirty so it actually relayouts the tabs.
        self.setIconSize(self.iconSize())

    def _set_font(self):
        """Set the tab bar font."""
        self.setFont(config.val.fonts.tabs)
        self._set_icon_size()
        # clear tab size cache
        self._minimum_tab_size_hint_helper.cache_clear()
        self._minimum_tab_height.cache_clear()

    def _set_icon_size(self):
        """Set the tab bar favicon size."""
        size = self.fontMetrics().height() - 2
        size = int(size * config.val.tabs.favicons.scale)
        self.setIconSize(QSize(size, size))

    def mouseReleaseEvent(self, e):
        """Override mouseReleaseEvent to know when drags stop."""
        self.drag_in_progress = False
        super().mouseReleaseEvent(e)

    def mousePressEvent(self, e):
        """Override mousePressEvent to close tabs if configured.

        Also keep track of if we are currently in a drag."""
        self.drag_in_progress = True
        button = config.val.tabs.close_mouse_button
        if (e.button() == Qt.RightButton and button == 'right' or
                e.button() == Qt.MiddleButton and button == 'middle'):
            e.accept()
            idx = self.tabAt(e.pos())
            if idx == -1:
                action = config.val.tabs.close_mouse_button_on_bar
                if action == 'ignore':
                    return
                elif action == 'new-tab':
                    self.new_tab_requested.emit()
                    return
                elif action == 'close-current':
                    idx = self.currentIndex()
                elif action == 'close-last':
                    idx = self.count() - 1
            self.tabCloseRequested.emit(idx)
            return
        super().mousePressEvent(e)

    def minimumTabSizeHint(self, index: int, ellipsis: bool = True) -> QSize:
        """Set the minimum tab size to indicator/icon/... text.

        Args:
            index: The index of the tab to get a size hint for.
            ellipsis: Whether to use ellipsis to calculate width
                      instead of the tab's text.
                      Forced to False for pinned tabs.
        Return:
            A QSize of the smallest tab size we can make.
        """
        icon = self.tabIcon(index)
        if icon.isNull():
            icon_width = 0
        else:
            icon_width = min(
                icon.actualSize(self.iconSize()).width(),
                self.iconSize().width()) + TabBarStyle.ICON_PADDING

        pinned = self._tab_pinned(index)
        if not self.vertical and pinned and config.val.tabs.pinned.shrink:
            # Never consider ellipsis an option for horizontal pinned tabs
            ellipsis = False
        return self._minimum_tab_size_hint_helper(self.tabText(index),
                                                  icon_width, ellipsis,
                                                  pinned)

    @debugcachestats.register(name='tab width cache')
    @functools.lru_cache(maxsize=2**9)
    def _minimum_tab_size_hint_helper(self, tab_text: str,
                                      icon_width: int,
                                      ellipsis: bool, pinned: bool) -> QSize:
        """Helper function to cache tab results.

        Config values accessed in here should be added to _on_config_changed to
        ensure cache is flushed when needed.
        """
        text = '\u2026' if ellipsis else tab_text
        # Don't ever shorten if text is shorter than the ellipsis

        def _text_to_width(text):
            # Calculate text width taking into account qt mnemonics
            return self.fontMetrics().size(Qt.TextShowMnemonic, text).width()
        text_width = min(_text_to_width(text),
                         _text_to_width(tab_text))
        padding = config.cache['tabs.padding']
        indicator_width = config.cache['tabs.indicator.width']
        indicator_padding = config.cache['tabs.indicator.padding']
        padding_h = padding.left + padding.right

        # Only add padding if indicator exists
        if indicator_width != 0:
            padding_h += indicator_padding.left + indicator_padding.right
        height = self._minimum_tab_height()
        width = (text_width + icon_width +
                 padding_h + indicator_width)
        min_width = config.cache['tabs.min_width']
        if (not self.vertical and min_width > 0 and
                not pinned or not config.cache['tabs.pinned.shrink']):
            width = max(min_width, width)
        return QSize(width, height)

    @functools.lru_cache(maxsize=1)
    def _minimum_tab_height(self):
        padding = config.cache['tabs.padding']
        return self.fontMetrics().height() + padding.top + padding.bottom

    def _tab_pinned(self, index: int) -> bool:
        """Return True if tab is pinned."""
        if not 0 <= index < self.count():
            raise IndexError("Tab index ({}) out of range ({})!".format(
                index, self.count()))

        widget = self.parent().widget(index)
        if widget is None:
            # This could happen when Qt calls tabSizeHint while initializing
            # tabs.
            return False
        return widget.data.pinned

    def tabSizeHint(self, index: int) -> QSize:
        """Override tabSizeHint to customize qb's tab size.

        https://wiki.python.org/moin/PyQt/Customising%20tab%20bars

        Args:
            index: The index of the tab.

        Return:
            A QSize.
        """
        if self.count() == 0:
            # This happens on startup on macOS.
            # We return it directly rather than setting `size' because we don't
            # want to ensure it's valid in this special case.
            return QSize()

        height = self._minimum_tab_height()
        if self.vertical:
            confwidth = str(config.cache['tabs.width'])
            if confwidth.endswith('%'):
                main_window = objreg.get('main-window', scope='window',
                                         window=self._win_id)
                perc = int(confwidth.rstrip('%'))
                width = main_window.width() * perc / 100
            else:
                width = int(confwidth)
            size = QSize(width, height)
        else:
            if config.cache['tabs.pinned.shrink'] and self._tab_pinned(index):
                # Give pinned tabs the minimum size they need to display their
                # titles, let Qt handle scaling it down if we get too small.
                width = self.minimumTabSizeHint(index, ellipsis=False).width()
            else:
                # Request as much space as possible so we fill the tabbar, let
                # Qt shrink us down. If for some reason (tests, bugs)
                # self.width() gives 0, use a sane min of 10 px
                width = max(self.width(), 10)
                max_width = config.cache['tabs.max_width']
                if max_width > 0:
                    width = min(max_width, width)
            size = QSize(width, height)
        qtutils.ensure_valid(size)
        return size

    def paintEvent(self, event):
        """Override paintEvent to draw the tabs like we want to."""
        p = QStylePainter(self)
        selected = self.currentIndex()
        for idx in range(self.count()):
            if not event.region().intersects(self.tabRect(idx)):
                # Don't repaint if we are outside the requested region
                continue

            tab = QStyleOptionTab()
            self.initStyleOption(tab, idx)

            setting = 'colors.tabs'
            if self._tab_pinned(idx):
                setting += '.pinned'
            if idx == selected:
                setting += '.selected'
            setting += '.odd' if (idx + 1) % 2 else '.even'

            tab.palette.setColor(QPalette.Window,
                                 config.cache[setting + '.bg'])
            tab.palette.setColor(QPalette.WindowText,
                                 config.cache[setting + '.fg'])

            indicator_color = self.tab_indicator_color(idx)
            tab.palette.setColor(QPalette.Base, indicator_color)
            p.drawControl(QStyle.CE_TabBarTab, tab)

    def tabInserted(self, idx):
        """Update visibility when a tab was inserted."""
        super().tabInserted(idx)
        self.maybe_hide()

    def tabRemoved(self, idx):
        """Update visibility when a tab was removed."""
        super().tabRemoved(idx)
        self.maybe_hide()

    def wheelEvent(self, e):
        """Override wheelEvent to make the action configurable.

        Args:
            e: The QWheelEvent
        """
        if config.val.tabs.mousewheel_switching:
            if e.modifiers() & Qt.ShiftModifier:
                delta = e.angleDelta()
                if not delta:
                    return
                if delta.y() < 0:
                    self.parent().scroll_tab_bar_left(1)
                else:
                    self.parent().scroll_tab_bar_right(1)
            else:
                super().wheelEvent(e)
        else:
            tabbed_browser = objreg.get('tabbed-browser', scope='window',
                                        window=self._win_id)
            tabbed_browser.wheelEvent(e)

    @pyqtSlot()
    def tabLayoutChange(self):
        if self.currentIndex() > -1:
            QTimer.singleShot(0, self.parent().scroll_tab_bar)


@attr.s
class Layouts:

    """Layout information for tab.

    Used by TabBarStyle._tab_layout().
    """

    text = attr.ib()
    icon = attr.ib()
    indicator = attr.ib()


class TabBarStyle(QCommonStyle):

    """Qt style used by TabBar to fix some issues with the default one.

    This fixes the following things:
        - Remove the focus rectangle Ubuntu draws on tabs.
        - Force text to be left-aligned even though Qt has "centered"
          hardcoded.

    Unfortunately PyQt doesn't support QProxyStyle, so we need to do this the
    hard way...

    Based on:

    http://stackoverflow.com/a/17294081
    https://code.google.com/p/makehuman/source/browse/trunk/makehuman/lib/qtgui.py
    """

    ICON_PADDING = 4

    def __init__(self):
        """Initialize all functions we're not overriding.

        This simply calls the corresponding function in self._style.
        """
        self._style = QStyleFactory.create('Fusion')
        for method in ['drawComplexControl', 'drawItemPixmap',
                       'generatedIconPixmap', 'hitTestComplexControl',
                       'itemPixmapRect', 'itemTextRect', 'polish', 'styleHint',
                       'subControlRect', 'unpolish', 'drawItemText',
                       'sizeFromContents', 'drawPrimitive']:
            target = getattr(self._style, method)
            setattr(self, method, functools.partial(target))
        super().__init__()

    def _draw_indicator(self, layouts, opt, p):
        """Draw the tab indicator.

        Args:
            layouts: The layouts from _tab_layout.
            opt: QStyleOption from drawControl.
            p: QPainter from drawControl.
        """
        color = opt.palette.base().color()
        rect = layouts.indicator
        if color.isValid() and rect.isValid():
            p.fillRect(rect, color)

    def _draw_icon(self, layouts, opt, p):
        """Draw the tab icon.

        Args:
            layouts: The layouts from _tab_layout.
            opt: QStyleOption
            p: QPainter
        """
        qtutils.ensure_valid(layouts.icon)
        icon_mode = (QIcon.Normal if opt.state & QStyle.State_Enabled
                     else QIcon.Disabled)
        icon_state = (QIcon.On if opt.state & QStyle.State_Selected
                      else QIcon.Off)
        icon = opt.icon.pixmap(opt.iconSize, icon_mode, icon_state)
        self._style.drawItemPixmap(p, layouts.icon, Qt.AlignCenter, icon)

    def drawControl(self, element, opt, p, widget=None):
        """Override drawControl to draw odd tabs in a different color.

        Draws the given element with the provided painter with the style
        options specified by option.

        Args:
            element: ControlElement
            opt: QStyleOption
            p: QPainter
            widget: QWidget
        """
        if element not in [QStyle.CE_TabBarTab, QStyle.CE_TabBarTabShape,
                           QStyle.CE_TabBarTabLabel]:
            # Let the real style draw it.
            self._style.drawControl(element, opt, p, widget)
            return

        layouts = self._tab_layout(opt)
        if layouts is None:
            log.misc.warning("Could not get layouts for tab!")
            return

        if element == QStyle.CE_TabBarTab:
            # We override this so we can control TabBarTabShape/TabBarTabLabel.
            self.drawControl(QStyle.CE_TabBarTabShape, opt, p, widget)
            self.drawControl(QStyle.CE_TabBarTabLabel, opt, p, widget)
        elif element == QStyle.CE_TabBarTabShape:
            p.fillRect(opt.rect, opt.palette.window())
            self._draw_indicator(layouts, opt, p)
            # We use super() rather than self._style here because we don't want
            # any sophisticated drawing.
            super().drawControl(QStyle.CE_TabBarTabShape, opt, p, widget)
        elif element == QStyle.CE_TabBarTabLabel:
            if not opt.icon.isNull() and layouts.icon.isValid():
                self._draw_icon(layouts, opt, p)
            alignment = (config.cache['tabs.title.alignment'] |
                         Qt.AlignVCenter | Qt.TextHideMnemonic)
            self._style.drawItemText(p,
                                     layouts.text,
                                     int(alignment),
                                     opt.palette,
                                     bool(opt.state & QStyle.State_Enabled),
                                     opt.text,
                                     QPalette.WindowText)
        else:
            raise ValueError("Invalid element {!r}".format(element))

    def pixelMetric(self, metric, option=None, widget=None):
        """Override pixelMetric to not shift the selected tab.

        Args:
            metric: PixelMetric
            option: const QStyleOption *
            widget: const QWidget *

        Return:
            An int.
        """
        if metric in [QStyle.PM_TabBarTabShiftHorizontal,
                      QStyle.PM_TabBarTabShiftVertical,
                      QStyle.PM_TabBarTabHSpace,
                      QStyle.PM_TabBarTabVSpace,
                      QStyle.PM_TabBarScrollButtonWidth]:
            return 0
        else:
            return self._style.pixelMetric(metric, option, widget)

    def subElementRect(self, sr, opt, widget=None):
        """Override subElementRect to use our own _tab_layout implementation.

        Args:
            sr: SubElement
            opt: QStyleOption
            widget: QWidget

        Return:
            A QRect.
        """
        if sr == QStyle.SE_TabBarTabText:
            layouts = self._tab_layout(opt)
            if layouts is None:
                log.misc.warning("Could not get layouts for tab!")
                return QRect()
            return layouts.text
        elif sr in [QStyle.SE_TabWidgetTabBar,
                    QStyle.SE_TabBarScrollLeftButton]:
            # Handling SE_TabBarScrollLeftButton so the left scroll button is
            # aligned properly. Otherwise, empty space will be shown after the
            # last tab even though the button width is set to 0
            #
            # Need to use super() because we also use super() to render
            # element in drawControl(); otherwise, we may get bit by
            # style differences...
            return super().subElementRect(sr, opt, widget)
        else:
            return self._style.subElementRect(sr, opt, widget)

    def _tab_layout(self, opt):
        """Compute the text/icon rect from the opt rect.

        This is based on Qt's QCommonStylePrivate::tabLayout
        (qtbase/src/widgets/styles/qcommonstyle.cpp) as we can't use the
        private implementation.

        Args:
            opt: QStyleOptionTab

        Return:
            A Layout object with two QRects.
        """
        padding = config.cache['tabs.padding']
        indicator_padding = config.cache['tabs.indicator.padding']

        text_rect = QRect(opt.rect)
        if not text_rect.isValid():
            # This happens sometimes according to crash reports, but no idea
            # why...
            return None

        text_rect.adjust(padding.left, padding.top, -padding.right,
                         -padding.bottom)

        indicator_width = config.cache['tabs.indicator.width']
        if indicator_width == 0:
            indicator_rect = QRect()
        else:
            indicator_rect = QRect(opt.rect)
            qtutils.ensure_valid(indicator_rect)
            indicator_rect.adjust(padding.left + indicator_padding.left,
                                  padding.top + indicator_padding.top,
                                  0,
                                  -(padding.bottom + indicator_padding.bottom))
            indicator_rect.setWidth(indicator_width)

            text_rect.adjust(indicator_width + indicator_padding.left +
                             indicator_padding.right, 0, 0, 0)

        icon_rect = self._get_icon_rect(opt, text_rect)
        if icon_rect.isValid():
            text_rect.adjust(
                icon_rect.width() + TabBarStyle.ICON_PADDING, 0, 0, 0)

        text_rect = self._style.visualRect(opt.direction, opt.rect, text_rect)
        return Layouts(text=text_rect, icon=icon_rect,
                       indicator=indicator_rect)

    def _get_icon_rect(self, opt, text_rect):
        """Get a QRect for the icon to draw.

        Args:
            opt: QStyleOptionTab
            text_rect: The QRect for the text.

        Return:
            A QRect.
        """
        icon_size = opt.iconSize
        if not icon_size.isValid():
            icon_extent = self.pixelMetric(QStyle.PM_SmallIconSize)
            icon_size = QSize(icon_extent, icon_extent)
        icon_mode = (QIcon.Normal if opt.state & QStyle.State_Enabled
                     else QIcon.Disabled)
        icon_state = (QIcon.On if opt.state & QStyle.State_Selected
                      else QIcon.Off)
        # reserve space for favicon when tab bar is vertical (issue #1968)
        position = config.cache['tabs.position']
        if (position in [QTabWidget.East, QTabWidget.West] and
                config.cache['tabs.favicons.show'] != 'never'):
            tab_icon_size = icon_size
        else:
            actual_size = opt.icon.actualSize(icon_size, icon_mode, icon_state)
            tab_icon_size = QSize(
                min(actual_size.width(), icon_size.width()),
                min(actual_size.height(), icon_size.height()))

        icon_top = text_rect.center().y() + 1 - tab_icon_size.height() // 2
        icon_rect = QRect(QPoint(text_rect.left(), icon_top), tab_icon_size)
        icon_rect = self._style.visualRect(opt.direction, opt.rect, icon_rect)
        return icon_rect<|MERGE_RESOLUTION|>--- conflicted
+++ resolved
@@ -32,13 +32,8 @@
 from PyQt5.QtGui import QIcon, QPalette, QColor
 
 from qutebrowser.utils import qtutils, objreg, utils, usertypes, log
-<<<<<<< HEAD
 from qutebrowser.config import config, stylesheet
-from qutebrowser.misc import objects, debugcachestats
-=======
-from qutebrowser.config import config
 from qutebrowser.misc import objects, debugcachestats, throttle
->>>>>>> 03ee6fac
 from qutebrowser.browser import browsertab
 from qutebrowser.qt import sip
 
