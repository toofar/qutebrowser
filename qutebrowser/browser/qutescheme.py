# vim: ft=python fileencoding=utf-8 sts=4 sw=4 et:

# Copyright 2016-2020 Florian Bruhin (The Compiler) <mail@qutebrowser.org>
#
# This file is part of qutebrowser.
#
# qutebrowser is free software: you can redistribute it and/or modify
# it under the terms of the GNU General Public License as published by
# the Free Software Foundation, either version 3 of the License, or
# (at your option) any later version.
#
# qutebrowser is distributed in the hope that it will be useful,
# but WITHOUT ANY WARRANTY; without even the implied warranty of
# MERCHANTABILITY or FITNESS FOR A PARTICULAR PURPOSE.  See the
# GNU General Public License for more details.
#
# You should have received a copy of the GNU General Public License
# along with qutebrowser.  If not, see <http://www.gnu.org/licenses/>.

"""Backend-independent qute://* code.

Module attributes:
    pyeval_output: The output of the last :pyeval command.
    _HANDLERS: The handlers registered via decorators.
"""

import html
import json
import os
import time
import textwrap
import collections
import base64
import typing
from typing import TypeVar, Callable, Union, Tuple

try:
    import secrets
except ImportError:
    # New in Python 3.6
    secrets = None  # type: ignore[assignment]

from PyQt5.QtCore import QUrlQuery, QUrl, qVersion

import qutebrowser
from qutebrowser.browser import pdfjs, downloads, history
from qutebrowser.config import config, configdata, configexc, configdiff
from qutebrowser.utils import (version, utils, jinja, log, message, docutils,
                               objreg, urlutils, standarddir)
from qutebrowser.qt import sip


pyeval_output = ":pyeval was never called"
spawn_output = ":spawn was never called"
csrf_token = None


_HANDLERS = {}


class Error(Exception):

    """Exception for generic errors on a qute:// page."""


class NotFoundError(Error):

    """Raised when the given URL was not found."""


class SchemeOSError(Error):

    """Raised when there was an OSError inside a handler."""


class UrlInvalidError(Error):

    """Raised when an invalid URL was opened."""


class RequestDeniedError(Error):

    """Raised when the request is forbidden."""


class Redirect(Exception):

    """Exception to signal a redirect should happen.

    Attributes:
        url: The URL to redirect to, as a QUrl.
    """

    def __init__(self, url: QUrl):
        super().__init__(url.toDisplayString())
        self.url = url


# Return value: (mimetype, data) (encoded as utf-8 if a str is returned)
_HandlerRet = Tuple[str, Union[str, bytes]]
_Handler = TypeVar('_Handler', bound=Callable[[QUrl], _HandlerRet])


class add_handler:  # noqa: N801,N806 pylint: disable=invalid-name

    """Decorator to register a qute://* URL handler.

    Attributes:
        _name: The 'foo' part of qute://foo
    """

    def __init__(self, name):
        self._name = name
        self._function = None  # type: typing.Optional[typing.Callable]

    def __call__(self, function: _Handler) -> _Handler:
        self._function = function
        _HANDLERS[self._name] = self.wrapper
        return function

    def wrapper(self, *args, **kwargs):
        """Call the underlying function."""
        assert self._function is not None
        return self._function(*args, **kwargs)


def data_for_url(url: QUrl) -> typing.Tuple[str, bytes]:
    """Get the data to show for the given URL.

    Args:
        url: The QUrl to show.

    Return:
        A (mimetype, data) tuple.
    """
    norm_url = url.adjusted(
        QUrl.NormalizePathSegments |  # type: ignore[arg-type]
        QUrl.StripTrailingSlash)
    if norm_url != url:
        raise Redirect(norm_url)

    path = url.path()
    host = url.host()
    query = urlutils.query_string(url)
    # A url like "qute:foo" is split as "scheme:path", not "scheme:host".
    log.misc.debug("url: {}, path: {}, host {}".format(
        url.toDisplayString(), path, host))
    if not path or not host:
        new_url = QUrl()
        new_url.setScheme('qute')
        # When path is absent, e.g. qute://help (with no trailing slash)
        if host:
            new_url.setHost(host)
        # When host is absent, e.g. qute:help
        else:
            new_url.setHost(path)

        new_url.setPath('/')
        if query:
            new_url.setQuery(query)
        if new_url.host():  # path was a valid host
            raise Redirect(new_url)

    try:
        handler = _HANDLERS[host]
    except KeyError:
        raise NotFoundError("No handler found for {}".format(
            url.toDisplayString()))

    try:
        mimetype, data = handler(url)
    except OSError as e:
        raise SchemeOSError(e)

    assert mimetype is not None, url
    if mimetype == 'text/html' and isinstance(data, str):
        # We let handlers return HTML as text
        data = data.encode('utf-8', errors='xmlcharrefreplace')

    return mimetype, data


@add_handler('bookmarks')
def qute_bookmarks(_url: QUrl) -> _HandlerRet:
    """Handler for qute://bookmarks. Display all quickmarks / bookmarks."""
    bookmarks = sorted(objreg.get('bookmark-manager').marks.items(),
                       key=lambda x: x[1])  # Sort by title
    quickmarks = sorted(objreg.get('quickmark-manager').marks.items(),
                        key=lambda x: x[0])  # Sort by name

    src = jinja.render('bookmarks.html',
                       title='Bookmarks',
                       bookmarks=bookmarks,
                       quickmarks=quickmarks)
    return 'text/html', src


@add_handler('tabs')
def qute_tabs(_url: QUrl) -> _HandlerRet:
    """Handler for qute://tabs. Display information about all open tabs."""
    tabs = collections.defaultdict(
        list)  # type: typing.Dict[str, typing.List[typing.Tuple[str, str]]]
    for win_id, window in objreg.window_registry.items():
        if sip.isdeleted(window):
            continue
        tabbed_browser = objreg.get('tabbed-browser',
                                    scope='window',
                                    window=win_id)
        for tab in tabbed_browser.widgets():
            if tab.url() not in [QUrl("qute://tabs/"), QUrl("qute://tabs")]:
                urlstr = tab.url().toDisplayString()
                tabs[str(win_id)].append((tab.title(), urlstr))

    src = jinja.render('tabs.html',
                       title='Tabs',
                       tab_list_by_window=tabs)
    return 'text/html', src


def history_data(
        start_time: float,
        offset: int = None
) -> typing.Sequence[typing.Dict[str, typing.Union[str, int]]]:
    """Return history data.

    Arguments:
        start_time: select history starting from this timestamp.
        offset: number of items to skip
    """
    # history atimes are stored as ints, ensure start_time is not a float
    start_time = int(start_time)
    if offset is not None:
        entries = history.web_history.entries_before(start_time, limit=1000,
                                                     offset=offset)
    else:
        # end is 24hrs earlier than start
        end_time = start_time - 24*60*60
        entries = history.web_history.entries_between(end_time, start_time)

    return [{"url": e.url,
             "title": html.escape(e.title) or html.escape(e.url),
             "time": e.atime} for e in entries]


@add_handler('history')
def qute_history(url: QUrl) -> _HandlerRet:
    """Handler for qute://history. Display and serve history."""
    if url.path() == '/data':
        q_offset = QUrlQuery(url).queryItemValue("offset")
        try:
            offset = int(q_offset) if q_offset else None
        except ValueError:
            raise UrlInvalidError("Query parameter offset is invalid")

        # Use start_time in query or current time.
        q_start_time = QUrlQuery(url).queryItemValue("start_time")
        try:
            start_time = float(q_start_time) if q_start_time else time.time()
        except ValueError:
            raise UrlInvalidError("Query parameter start_time is invalid")

        return 'text/html', json.dumps(history_data(start_time, offset))
    else:
        return 'text/html', jinja.render(
            'history.html',
            title='History',
            gap_interval=config.val.history_gap_interval
        )


@add_handler('javascript')
def qute_javascript(url: QUrl) -> _HandlerRet:
    """Handler for qute://javascript.

    Return content of file given as query parameter.
    """
    path = url.path()
    if path:
        path = "javascript" + os.sep.join(path.split('/'))
        return 'text/html', utils.read_file(path, binary=False)
    else:
        raise UrlInvalidError("No file specified")


@add_handler('pyeval')
def qute_pyeval(_url: QUrl) -> _HandlerRet:
    """Handler for qute://pyeval."""
    src = jinja.render('pre.html', title='pyeval', content=pyeval_output)
    return 'text/html', src


@add_handler('spawn-output')
def qute_spawn_output(_url: QUrl) -> _HandlerRet:
    """Handler for qute://spawn-output."""
    src = jinja.render('pre.html', title='spawn output', content=spawn_output)
    return 'text/html', src


@add_handler('version')
@add_handler('verizon')
def qute_version(_url):
    """Handler for qute://version."""
    src = jinja.render('version.html', title='Version info',
                       version=version.version(),
                       copyright=qutebrowser.__copyright__)
    return 'text/html', src


@add_handler('plainlog')
def qute_plainlog(url: QUrl) -> _HandlerRet:
    """Handler for qute://plainlog.

    An optional query parameter specifies the minimum log level to print.
    For example, qute://log?level=warning prints warnings and errors.
    Level can be one of: vdebug, debug, info, warning, error, critical.
    """
    if log.ram_handler is None:
        text = "Log output was disabled."
    else:
        level = QUrlQuery(url).queryItemValue('level')
        if not level:
            level = 'vdebug'
        text = log.ram_handler.dump_log(html=False, level=level)
    src = jinja.render('pre.html', title='log', content=text)
    return 'text/html', src


@add_handler('log')
def qute_log(url: QUrl) -> _HandlerRet:
    """Handler for qute://log.

    An optional query parameter specifies the minimum log level to print.
    For example, qute://log?level=warning prints warnings and errors.
    Level can be one of: vdebug, debug, info, warning, error, critical.
    """
    if log.ram_handler is None:
        html_log = None
    else:
        level = QUrlQuery(url).queryItemValue('level')
        if not level:
            level = 'vdebug'
        html_log = log.ram_handler.dump_log(html=True, level=level)

    src = jinja.render('log.html', title='log', content=html_log)
    return 'text/html', src


@add_handler('gpl')
def qute_gpl(_url: QUrl) -> _HandlerRet:
    """Handler for qute://gpl. Return HTML content as string."""
    return 'text/html', utils.read_file('html/license.html')


def _asciidoc_fallback_path(html_path: str) -> typing.Optional[str]:
    """Fall back to plaintext asciidoc if the HTML is unavailable."""
    path = html_path.replace('.html', '.asciidoc')
    try:
        return utils.read_file(path)
    except OSError:
        return None


@add_handler('help')
def qute_help(url: QUrl) -> _HandlerRet:
    """Handler for qute://help."""
    urlpath = url.path()
    if not urlpath or urlpath == '/':
        urlpath = 'index.html'
    else:
        urlpath = urlpath.lstrip('/')
    if not docutils.docs_up_to_date(urlpath):
        message.error("Your documentation is outdated! Please re-run "
                      "scripts/asciidoc2html.py.")

    path = 'html/doc/{}'.format(urlpath)
    if not urlpath.endswith('.html'):
        try:
            bdata = utils.read_file(path, binary=True)
        except OSError as e:
            raise SchemeOSError(e)
        mimetype = utils.guess_mimetype(urlpath)
        return mimetype, bdata

    try:
        data = utils.read_file(path)
    except OSError:
        asciidoc = _asciidoc_fallback_path(path)

        if asciidoc is None:
            raise

        preamble = textwrap.dedent("""
            There was an error loading the documentation!

            This most likely means the documentation was not generated
            properly. If you are running qutebrowser from the git repository,
            please (re)run scripts/asciidoc2html.py and reload this page.

            If you're running a released version this is a bug, please use
            :report to report it.

            Falling back to the plaintext version.

            ---------------------------------------------------------------


        """)
        return 'text/plain', (preamble + asciidoc).encode('utf-8')
    else:
        return 'text/html', data


def _qute_settings_set(url: QUrl) -> _HandlerRet:
    """Handler for qute://settings/set."""
    query = QUrlQuery(url)
    option = query.queryItemValue('option', QUrl.FullyDecoded)
    value = query.queryItemValue('value', QUrl.FullyDecoded)

    # https://github.com/qutebrowser/qutebrowser/issues/727
    if option == 'content.javascript.enabled' and value == 'false':
        msg = ("Refusing to disable javascript via qute://settings "
               "as it needs javascript support.")
        message.error(msg)
        return 'text/html', b'error: ' + msg.encode('utf-8')

    try:
        config.instance.set_str(option, value, save_yaml=True)
        return 'text/html', b'ok'
    except configexc.Error as e:
        message.error(str(e))
        return 'text/html', b'error: ' + str(e).encode('utf-8')


@add_handler('settings')
def qute_settings(url: QUrl) -> _HandlerRet:
    """Handler for qute://settings. View/change qute configuration."""
    global csrf_token

    if url.path() == '/set':
        if url.password() != csrf_token:
            message.error("Invalid CSRF token for qute://settings!")
            raise RequestDeniedError("Invalid CSRF token!")
        return _qute_settings_set(url)

    # Requests to qute://settings/set should only be allowed from
    # qute://settings. As an additional security precaution, we generate a CSRF
    # token to use here.
    if secrets:
        csrf_token = secrets.token_urlsafe()
    else:
        # On Python < 3.6, from secrets.py
        token = base64.urlsafe_b64encode(os.urandom(32))
        csrf_token = token.rstrip(b'=').decode('ascii')

    src = jinja.render('settings.html', title='settings',
                       configdata=configdata,
                       confget=config.instance.get_str,
                       csrf_token=csrf_token)
    return 'text/html', src


@add_handler('bindings')
def qute_bindings(_url: QUrl) -> _HandlerRet:
    """Handler for qute://bindings. View keybindings."""
    bindings = {}
    defaults = config.val.bindings.default

    config_modes = set(defaults.keys()).union(config.val.bindings.commands)
    config_modes.remove('normal')

    modes = ['normal'] + sorted(config_modes)
    for mode in modes:
        bindings[mode] = config.key_instance.get_bindings_for(mode)

    src = jinja.render('bindings.html', title='Bindings',
                       bindings=bindings)
    return 'text/html', src


<<<<<<< HEAD
@add_handler('back')
def qute_back(url: QUrl) -> _HandlerRet:
    """Handler for qute://back.

    Simple page to free ram / lazy load a site, goes back on focusing the tab.
    """
    src = jinja.render(
        'back.html',
        title='Suspended: ' + urllib.parse.unquote(url.fragment()))
    return 'text/html', src


=======
>>>>>>> a673e6fd
@add_handler('configdiff')
def qute_configdiff(url: QUrl) -> _HandlerRet:
    """Handler for qute://configdiff."""
    if url.path() == '/old':
        try:
            return 'text/html', configdiff.get_diff()
        except OSError as e:
            error = (b'Failed to read old config: ' +
                     str(e.strerror).encode('utf-8'))
            return 'text/plain', error
    else:
        data = config.instance.dump_userconfig().encode('utf-8')
        return 'text/plain', data


@add_handler('pastebin-version')
def qute_pastebin_version(_url: QUrl) -> _HandlerRet:
    """Handler that pastebins the version string."""
    version.pastebin_version()
    return 'text/plain', b'Paste called.'


def _pdf_path(filename: str) -> str:
    """Get the path of a temporary PDF file."""
    return os.path.join(downloads.temp_download_manager.get_tmpdir().name,
                        filename)


@add_handler('pdfjs')
def qute_pdfjs(url: QUrl) -> _HandlerRet:
    """Handler for qute://pdfjs.

    Return the pdf.js viewer or redirect to original URL if the file does not
    exist.
    """
    if url.path() == '/file':
        filename = QUrlQuery(url).queryItemValue('filename')
        if not filename:
            raise UrlInvalidError("Missing filename")
        if '/' in filename or os.sep in filename:
            raise RequestDeniedError("Path separator in filename.")

        path = _pdf_path(filename)
        with open(path, 'rb') as f:
            data = f.read()

        mimetype = utils.guess_mimetype(filename, fallback=True)
        return mimetype, data

    if url.path() == '/web/viewer.html':
        query = QUrlQuery(url)
        filename = query.queryItemValue("filename")
        if not filename:
            raise UrlInvalidError("Missing filename")

        path = _pdf_path(filename)
        if not os.path.isfile(path):
            source = query.queryItemValue('source')
            if not source:  # This may happen with old URLs stored in history
                raise UrlInvalidError("Missing source")
            raise Redirect(QUrl(source))

        data = pdfjs.generate_pdfjs_page(filename, url)
        return 'text/html', data

    try:
        data = pdfjs.get_pdfjs_res(url.path())
    except pdfjs.PDFJSNotFound as e:
        # Logging as the error might get lost otherwise since we're not showing
        # the error page if a single asset is missing. This way we don't lose
        # information, as the failed pdfjs requests are still in the log.
        log.misc.warning(
            "pdfjs resource requested but not found: {}".format(e.path))
        raise NotFoundError("Can't find pdfjs resource '{}'".format(e.path))
    else:
        mimetype = utils.guess_mimetype(url.fileName(), fallback=True)
        return mimetype, data


@add_handler('warning')
def qute_warning(url: QUrl) -> _HandlerRet:
    """Handler for qute://warning."""
    path = url.path()
    if path == '/old-qt':
        src = jinja.render('warning-old-qt.html',
                           title='Old Qt warning',
                           qt_version=qVersion())
    elif path == '/webkit':
        src = jinja.render('warning-webkit.html',
                           title='QtWebKit backend warning')
    elif path == '/sessions':
        src = jinja.render('warning-sessions.html',
                           title='Qt 5.15 sessions warning',
                           datadir=standarddir.data(),
                           sep=os.sep)
    else:
        raise NotFoundError("Invalid warning page {}".format(path))
    return 'text/html', src<|MERGE_RESOLUTION|>--- conflicted
+++ resolved
@@ -477,21 +477,6 @@
     return 'text/html', src
 
 
-<<<<<<< HEAD
-@add_handler('back')
-def qute_back(url: QUrl) -> _HandlerRet:
-    """Handler for qute://back.
-
-    Simple page to free ram / lazy load a site, goes back on focusing the tab.
-    """
-    src = jinja.render(
-        'back.html',
-        title='Suspended: ' + urllib.parse.unquote(url.fragment()))
-    return 'text/html', src
-
-
-=======
->>>>>>> a673e6fd
 @add_handler('configdiff')
 def qute_configdiff(url: QUrl) -> _HandlerRet:
     """Handler for qute://configdiff."""
