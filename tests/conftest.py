# vim: ft=python fileencoding=utf-8 sts=4 sw=4 et:

# Copyright 2014-2021 Florian Bruhin (The Compiler) <mail@qutebrowser.org>
#
# This file is part of qutebrowser.
#
# qutebrowser is free software: you can redistribute it and/or modify
# it under the terms of the GNU General Public License as published by
# the Free Software Foundation, either version 3 of the License, or
# (at your option) any later version.
#
# qutebrowser is distributed in the hope that it will be useful,
# but WITHOUT ANY WARRANTY; without even the implied warranty of
# MERCHANTABILITY or FITNESS FOR A PARTICULAR PURPOSE.  See the
# GNU General Public License for more details.
#
# You should have received a copy of the GNU General Public License
# along with qutebrowser.  If not, see <https://www.gnu.org/licenses/>.

"""The qutebrowser test suite conftest file."""

import os
import pathlib
import sys
import ssl

import pytest
import hypothesis

pytest.register_assert_rewrite('helpers')

# pylint: disable=wildcard-import,unused-import,unused-wildcard-import
from helpers import logfail
from helpers.logfail import fail_on_logging
from helpers.messagemock import message_mock
from helpers.fixtures import *  # noqa: F403
# pylint: enable=wildcard-import,unused-import,unused-wildcard-import
from helpers import testutils
from qutebrowser.utils import usertypes, utils, version
from qutebrowser.misc import objects, earlyinit

from qutebrowser.qt import machinery
# To register commands
import qutebrowser.app  # pylint: disable=unused-import


_qute_scheme_handler = None


# Set hypothesis settings
hypothesis.settings.register_profile(
    'default', hypothesis.settings(
        deadline=600,
        suppress_health_check=[hypothesis.HealthCheck.function_scoped_fixture],
    )
)
hypothesis.settings.register_profile(
    'ci', hypothesis.settings(
        deadline=None,
        suppress_health_check=[
            hypothesis.HealthCheck.function_scoped_fixture,
            hypothesis.HealthCheck.too_slow,
        ]
    )
)
hypothesis.settings.load_profile('ci' if testutils.ON_CI else 'default')


def _apply_platform_markers(config, item):
    """Apply a skip marker to a given item."""
    markers = [
        ('posix',
         pytest.mark.skipif,
         not utils.is_posix,
         "Requires a POSIX os"),
        ('windows',
         pytest.mark.skipif,
         not utils.is_windows,
         "Requires Windows"),
        ('linux',
         pytest.mark.skipif,
         not utils.is_linux,
         "Requires Linux"),
        ('mac',
         pytest.mark.skipif,
         not utils.is_mac,
         "Requires macOS"),
        ('not_mac',
         pytest.mark.skipif,
         utils.is_mac,
         "Skipped on macOS"),
        ('not_frozen',
         pytest.mark.skipif,
         getattr(sys, 'frozen', False),
         "Can't be run when frozen"),
        ('not_flatpak',
         pytest.mark.skipif,
         version.is_flatpak(),
         "Can't be run with Flatpak"),
        ('frozen',
         pytest.mark.skipif,
         not getattr(sys, 'frozen', False),
         "Can only run when frozen"),
        ('ci',
         pytest.mark.skipif,
         not testutils.ON_CI,
         "Only runs on CI."),
        ('no_ci',
         pytest.mark.skipif,
         testutils.ON_CI,
         "Skipped on CI."),
        ('unicode_locale',
         pytest.mark.skipif,
         sys.getfilesystemencoding() == 'ascii',
         "Skipped because of ASCII locale"),
<<<<<<< HEAD
        ('qt5_only',
         pytest.mark.skipif,
         not machinery.IS_QT5,
         f"Only runs on Qt 5, not {machinery.WRAPPER}"),
        ('qt6_only',
         pytest.mark.skipif,
         not machinery.IS_QT6,
         f"Only runs on Qt 6, not {machinery.WRAPPER}"),
        ('qt5_xfail', pytest.mark.xfail, machinery.IS_QT5, "Fails on Qt 5"),
        ('qt6_xfail', pytest.mark.skipif, machinery.IS_QT6, "Fails on Qt 6"),
=======
        ('qtwebkit_openssl3_skip',
         pytest.mark.skipif,
         not config.webengine and ssl.OPENSSL_VERSION_INFO[0] == 3,
         "Failing due to cheroot: https://github.com/cherrypy/cheroot/issues/346"),
>>>>>>> 1417ffa5
    ]

    for searched_marker, new_marker_kind, condition, default_reason in markers:
        marker = item.get_closest_marker(searched_marker)
        if not marker or not condition:
            continue

        if 'reason' in marker.kwargs:
            reason = '{}: {}'.format(default_reason, marker.kwargs['reason'])
            del marker.kwargs['reason']
        else:
            reason = default_reason + '.'
        new_marker = new_marker_kind(condition, *marker.args,
                                     reason=reason, **marker.kwargs)
        item.add_marker(new_marker)


def pytest_collection_modifyitems(config, items):
    """Handle custom markers.

    pytest hook called after collection has been performed.

    Adds a marker named "gui" which can be used to filter gui tests from the
    command line.

    For example:

        pytest -m "not gui"  # run all tests except gui tests
        pytest -m "gui"  # run only gui tests

    It also handles the platform specific markers by translating them to skipif
    markers.

    Args:
        items: list of _pytest.main.Node items, where each item represents
               a python test that will be executed.

    Reference:
        https://pytest.org/latest/plugins.html
    """
    remaining_items = []
    deselected_items = []

    for item in items:
        deselected = False

        if 'qapp' in getattr(item, 'fixturenames', ()):
            item.add_marker('gui')

        if hasattr(item, 'module'):
            test_basedir = pathlib.Path(__file__).parent
            module_path = pathlib.Path(item.module.__file__)
            module_root_dir = module_path.relative_to(test_basedir).parts[0]

            assert module_root_dir in ['end2end', 'unit', 'helpers',
                                       'test_conftest.py']
            if module_root_dir == 'end2end':
                item.add_marker(pytest.mark.end2end)

        _apply_platform_markers(config, item)
        if list(item.iter_markers('xfail_norun')):
            item.add_marker(pytest.mark.xfail(run=False))

        if deselected:
            deselected_items.append(item)
        else:
            remaining_items.append(item)

    config.hook.pytest_deselected(items=deselected_items)
    items[:] = remaining_items


def pytest_ignore_collect(path):
    """Ignore BDD tests if we're unable to run them."""
    fspath = pathlib.Path(path)
    skip_bdd = hasattr(sys, 'frozen')
    rel_path = fspath.relative_to(pathlib.Path(__file__).parent)
    return rel_path == pathlib.Path('end2end') / 'features' and skip_bdd


@pytest.fixture(scope='session')
def qapp_args():
    """Make QtWebEngine unit tests run on older Qt versions + newer kernels."""
    if testutils.disable_seccomp_bpf_sandbox():
        return [sys.argv[0], testutils.DISABLE_SECCOMP_BPF_FLAG]
    return []


@pytest.fixture(scope='session')
def qapp(qapp):
    """Change the name of the QApplication instance."""
    qapp.setApplicationName('qute_test')
    return qapp


def pytest_addoption(parser):
    parser.addoption('--qute-delay', action='store', default=0, type=int,
                     help="Delay (in ms) between qutebrowser commands.")
    parser.addoption('--qute-delay-start', action='store', default=0, type=int,
                     help="Delay (in ms) after qutebrowser process started.")
    parser.addoption('--qute-profile-subprocs', action='store_true',
                     default=False, help="Run cProfile for subprocesses.")
    parser.addoption('--qute-backend', action='store',
                     choices=['webkit', 'webengine'], help='Set backend for BDD tests')


def pytest_configure(config):
    backend = _select_backend(config)
    config.webengine = backend == 'webengine'

    earlyinit.configure_pyqt()


def _select_backend(config):
    """Select the backend for running tests.

    The backend is auto-selected in the following manner:
    1. Use QtWebKit if available
    2. Otherwise use QtWebEngine as a fallback

    Auto-selection is overridden by either passing a backend via
    `--qute-backend=<backend>` or setting the environment variable
    `QUTE_TESTS_BACKEND=<backend>`.

    Args:
        config: pytest config

    Raises:
        ImportError if the selected backend is not available.

    Returns:
        The selected backend as a string (e.g. 'webkit').
    """
    backend_arg = config.getoption('--qute-backend')
    backend_env = os.environ.get('QUTE_TESTS_BACKEND')

    backend = backend_arg or backend_env or _auto_select_backend()

    # Fail early if selected backend is not available
    # pylint: disable=unused-import
    if backend == 'webkit':
        import qutebrowser.qt.webkitwidgets
    elif backend == 'webengine':
        import qutebrowser.qt.webenginewidgets
    else:
        raise utils.Unreachable(backend)

    return backend


def _auto_select_backend():
    # pylint: disable=unused-import
    try:
        # Try to use QtWebKit as the default backend
        import qutebrowser.qt.webkitwidgets
        return 'webkit'
    except ImportError:
        # Try to use QtWebEngine as a fallback and fail early
        # if that's also not available
        import qutebrowser.qt.webenginewidgets
        return 'webengine'


def pytest_report_header(config):
    if config.webengine:
        backend_version = version.qtwebengine_versions(avoid_init=True)
    else:
        backend_version = version.qWebKitVersion()

    return f'backend: {backend_version}'


@pytest.fixture(scope='session', autouse=True)
def check_display(request):
    if utils.is_linux and not os.environ.get('DISPLAY', ''):
        raise Exception("No display and no Xvfb available!")


@pytest.fixture(autouse=True)
def set_backend(monkeypatch, request):
    """Make sure the backend global is set."""
    if not request.config.webengine and version.qWebKitVersion:
        backend = usertypes.Backend.QtWebKit
    else:
        backend = usertypes.Backend.QtWebEngine
    monkeypatch.setattr(objects, 'backend', backend)


@pytest.fixture(autouse=True)
def apply_fake_os(monkeypatch, request):
    fake_os = request.node.get_closest_marker('fake_os')
    if not fake_os:
        return

    name = fake_os.args[0]
    mac = False
    windows = False
    linux = False
    posix = False

    if name == 'unknown':
        pass
    elif name == 'mac':
        mac = True
        posix = True
    elif name == 'windows':
        windows = True
    elif name == 'linux':
        linux = True
        posix = True
    elif name == 'posix':
        posix = True
    else:
        raise ValueError("Invalid fake_os {}".format(name))

    monkeypatch.setattr(utils, 'is_mac', mac)
    monkeypatch.setattr(utils, 'is_linux', linux)
    monkeypatch.setattr(utils, 'is_windows', windows)
    monkeypatch.setattr(utils, 'is_posix', posix)


@pytest.fixture(scope='session', autouse=True)
def check_yaml_c_exts():
    """Make sure PyYAML C extensions are available on CI.

    Not available yet with a nightly Python, see:
    https://github.com/yaml/pyyaml/issues/630
    """
    if testutils.ON_CI and sys.version_info[:2] != (3, 11):
        from yaml import CLoader  # pylint: disable=unused-import


@pytest.hookimpl(tryfirst=True, hookwrapper=True)
def pytest_runtest_makereport(item, call):
    """Make test information available in fixtures.

    See https://pytest.org/latest/example/simple.html#making-test-result-information-available-in-fixtures
    """
    outcome = yield
    rep = outcome.get_result()
    setattr(item, "rep_" + rep.when, rep)


@pytest.hookimpl(hookwrapper=True)
def pytest_terminal_summary(terminalreporter):
    """Group benchmark results on CI."""
    if testutils.ON_CI:
        terminalreporter.write_line(
            testutils.gha_group_begin('Benchmark results'))
        yield
        terminalreporter.write_line(testutils.gha_group_end())
    else:
        yield<|MERGE_RESOLUTION|>--- conflicted
+++ resolved
@@ -113,7 +113,6 @@
          pytest.mark.skipif,
          sys.getfilesystemencoding() == 'ascii',
          "Skipped because of ASCII locale"),
-<<<<<<< HEAD
         ('qt5_only',
          pytest.mark.skipif,
          not machinery.IS_QT5,
@@ -124,12 +123,10 @@
          f"Only runs on Qt 6, not {machinery.WRAPPER}"),
         ('qt5_xfail', pytest.mark.xfail, machinery.IS_QT5, "Fails on Qt 5"),
         ('qt6_xfail', pytest.mark.skipif, machinery.IS_QT6, "Fails on Qt 6"),
-=======
         ('qtwebkit_openssl3_skip',
          pytest.mark.skipif,
          not config.webengine and ssl.OPENSSL_VERSION_INFO[0] == 3,
          "Failing due to cheroot: https://github.com/cherrypy/cheroot/issues/346"),
->>>>>>> 1417ffa5
     ]
 
     for searched_marker, new_marker_kind, condition, default_reason in markers:
