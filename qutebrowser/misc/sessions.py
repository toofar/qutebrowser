# vim: ft=python fileencoding=utf-8 sts=4 sw=4 et:

# Copyright 2015-2020 Florian Bruhin (The Compiler) <mail@qutebrowser.org>
#
# This file is part of qutebrowser.
#
# qutebrowser is free software: you can redistribute it and/or modify
# it under the terms of the GNU General Public License as published by
# the Free Software Foundation, either version 3 of the License, or
# (at your option) any later version.
#
# qutebrowser is distributed in the hope that it will be useful,
# but WITHOUT ANY WARRANTY; without even the implied warranty of
# MERCHANTABILITY or FITNESS FOR A PARTICULAR PURPOSE.  See the
# GNU General Public License for more details.
#
# You should have received a copy of the GNU General Public License
# along with qutebrowser.  If not, see <http://www.gnu.org/licenses/>.

"""Management of sessions - saved tabs/windows."""

import itertools
import os
import os.path
import typing
import glob
import shutil
import urllib

from PyQt5.QtCore import (Qt, QUrl, QObject, QPoint, QTimer, QDateTime,
                          pyqtSlot)
from PyQt5.QtWidgets import QApplication
import yaml
from PyQt5.QtCore import QObject, QPoint, QTimer, QUrl, pyqtSlot
from PyQt5.QtWidgets import QApplication

from qutebrowser.api import cmdutils
from qutebrowser.browser import browsertab
from qutebrowser.completion.models import miscmodels
from qutebrowser.config import config, configfiles
from qutebrowser.mainwindow import mainwindow
from qutebrowser.qt import sip
from qutebrowser.utils import log, message, objreg, qtutils, standarddir, utils

_JsonType = typing.MutableMapping[str, typing.Any]


class Sentinel:

    """Sentinel value for default argument."""


default = Sentinel()
session_manager = typing.cast('SessionManager', None)

ArgType = typing.Union[str, Sentinel]


def init(parent=None):
    """Initialize sessions.

    Args:
        parent: The parent to use for the SessionManager.
    """
    base_path = os.path.join(standarddir.data(), 'sessions')

    # WORKAROUND for https://github.com/qutebrowser/qutebrowser/issues/5359
    backup_path = os.path.join(base_path, 'before-qt-515')
    if (os.path.exists(base_path) and
            not os.path.exists(backup_path) and
            qtutils.version_check('5.15', compiled=False)):
        os.mkdir(backup_path)
        for filename in glob.glob(os.path.join(base_path, '*.yml')):
            shutil.copy(filename, backup_path)

    try:
        os.mkdir(base_path)
    except FileExistsError:
        pass

    global session_manager
    session_manager = SessionManager(base_path, parent)


@pyqtSlot()
def shutdown():
    session_manager.delete_autosave()


class SessionError(Exception):

    """Exception raised when a session failed to load/save."""


class SessionNotFoundError(SessionError):

    """Exception raised when a session to be loaded was not found."""


class SessionManager(QObject):

    """Manager for sessions.

    Attributes:
        _base_path: The path to store sessions under.
        _last_window_session: The session data of the last window which was
                              closed.
        current: The name of the currently loaded session, or None.
        did_load: Set when a session was loaded.
    """

    def __init__(self, base_path, parent=None):
        super().__init__(parent)
        self.current = None  # type: typing.Optional[str]
        self._base_path = base_path
        self._last_window_session = None
        self.did_load = False
        save_manager = objreg.get('save-manager')
        save_manager.add_saveable(
            'session._autosave', self.save_autosave,
            save_on_exit=False)

    def _get_session_path(self, name, check_exists=False):
        """Get the session path based on a session name or absolute path.

        Args:
            name: The name of the session.
            check_exists: Whether it should also be checked if the session
                          exists.
        """
        path = os.path.expanduser(name)
        if os.path.isabs(path) and ((not check_exists) or
                                    os.path.exists(path)):
            return path
        else:
            path = os.path.join(self._base_path, name + '.yml')
            if check_exists and not os.path.exists(path):
                raise SessionNotFoundError(path)
            return path

    def exists(self, name):
        """Check if a named session exists."""
        try:
            self._get_session_path(name, check_exists=True)
        except SessionNotFoundError:
            return False
        else:
            return True

    def _save_tab_item(self, tab, idx, item):
        """Save a single history item in a tab.

        Args:
            tab: The tab to save.
            idx: The index of the current history item.
            item: The history item.

        Return:
            A dict with the saved data for this item.
        """
        data = {
            'url': bytes(item.url.toEncoded()).decode('ascii'),
        }  # type: _JsonType

        if item.title:
            data['title'] = item.title
        else:
            # https://github.com/qutebrowser/qutebrowser/issues/879
            if tab.history.current_idx() == idx:
                data['title'] = tab.title()
            else:
                data['title'] = data['url']

        if item.original_url != item.url:
            encoded = item.original_url.toEncoded()
            data['original-url'] = bytes(encoded).decode('ascii')

        if tab.history.current_idx() == idx:
            data['active'] = True

        try:
            user_data = item.user_data
        except AttributeError:
            # QtWebEngine
            user_data = None

        data['last_visited'] = item.last_visited.toString(Qt.ISODate)

        if tab.history.current_idx() == idx:
            pos = tab.scroller.pos_px()
            data['zoom'] = tab.zoom.factor()
            data['scroll-pos'] = {'x': pos.x(), 'y': pos.y()}
        elif user_data is not None:
            if 'zoom' in user_data:
                data['zoom'] = user_data['zoom']
            if 'scroll-pos' in user_data:
                pos = user_data['scroll-pos']
                data['scroll-pos'] = {'x': pos.x(), 'y': pos.y()}

        data['pinned'] = tab.data.pinned

        return data

    def _save_tab(self, tab, active):
        """Get a dict with data for a single tab.

        Args:
            tab: The WebView to save.
            active: Whether the tab is currently active.
        """
        data = {'history': []}  # type: _JsonType
        if active:
            data['active'] = True

        for idx, item in enumerate(tab.history):
            item_data = self._save_tab_item(tab, idx, item)
            data['history'].append(item_data)

        return data

    def _save_all(self, *, only_window=None, with_private=False):
        """Get a dict with data for all windows/tabs."""
        data = {'windows': []}  # type: _JsonType
        if only_window is not None:
            winlist = [only_window]  # type: typing.Iterable[int]
        else:
            winlist = objreg.window_registry

        for win_id in sorted(winlist):
            tabbed_browser = objreg.get('tabbed-browser', scope='window',
                                        window=win_id)
            main_window = objreg.get('main-window', scope='window',
                                     window=win_id)

            # We could be in the middle of destroying a window here
            if sip.isdeleted(main_window):
                continue

            if tabbed_browser.is_private and not with_private:
                continue

            win_data = {}  # type: _JsonType
            active_window = QApplication.instance().activeWindow()
            if getattr(active_window, 'win_id', None) == win_id:
                win_data['active'] = True
            win_data['geometry'] = bytes(main_window.saveGeometry())
            win_data['tabs'] = []
            if tabbed_browser.is_private:
                win_data['private'] = True

            for i, tab in enumerate(tabbed_browser.widgets()):
                active = i == tabbed_browser.widget.currentIndex()
                win_data['tabs'].append(self._save_tab(tab, active))
            data['windows'].append(win_data)
        return data

    def _get_session_name(self, name):
        """Helper for save to get the name to save the session to.

        Args:
            name: The name of the session to save, or the 'default' sentinel
                  object.
        """
        if name is default:
            name = config.val.session.default_name
            if name is None:
                if self.current is not None:
                    name = self.current
                else:
                    name = 'default'
        return name

    def save(self, name, last_window=False, load_next_time=False,
             only_window=None, with_private=False):
        """Save a named session.

        Args:
            name: The name of the session to save, or the 'default' sentinel
                  object.
            last_window: If set, saves the saved self._last_window_session
                         instead of the currently open state.
            load_next_time: If set, prepares this session to be load next time.
            only_window: If set, only tabs in the specified window is saved.
            with_private: Include private windows.

        Return:
            The name of the saved session.
        """
        name = self._get_session_name(name)
        path = self._get_session_path(name)

        log.sessions.debug("Saving session {} to {}...".format(name, path))
        if last_window:
            data = self._last_window_session
            if data is None:
                log.sessions.error("last_window_session is None while saving!")
                return None
        else:
            data = self._save_all(only_window=only_window,
                                  with_private=with_private)
        log.sessions.vdebug(  # type: ignore[attr-defined]
            "Saving data: {}".format(data))
        try:
            with qtutils.savefile_open(path) as f:
                utils.yaml_dump(data, f)
        except (OSError, UnicodeEncodeError, yaml.YAMLError) as e:
            raise SessionError(e)

        if load_next_time:
            configfiles.state['general']['session'] = name
        return name

    def save_autosave(self):
        """Save the autosave session."""
        try:
            self.save('_autosave')
        except SessionError as e:
            log.sessions.error("Failed to save autosave session: {}".format(e))

    def delete_autosave(self):
        """Delete the autosave session."""
        try:
            self.delete('_autosave')
        except SessionNotFoundError:
            # Exiting before the first load finished
            pass
        except SessionError as e:
            log.sessions.error("Failed to delete autosave session: {}"
                               .format(e))

    def save_last_window_session(self):
        """Temporarily save the session for the last closed window."""
        self._last_window_session = self._save_all()

    def _load_tab(self, new_tab, data):
        """Load yaml data into a newly opened tab."""
        history_items = []

        for histentry in data['history']:
            user_data = {}

            if 'zoom' in data:
                # The zoom was accidentally stored in 'data' instead of per-tab
                # earlier.
                # See https://github.com/qutebrowser/qutebrowser/issues/728
                user_data['zoom'] = data['zoom']
            elif 'zoom' in histentry:
                user_data['zoom'] = histentry['zoom']

            if 'scroll-pos' in data:
                # The scroll position was accidentally stored in 'data' instead
                # of per-tab earlier.
                # See https://github.com/qutebrowser/qutebrowser/issues/728
                pos = data['scroll-pos']
                user_data['scroll-pos'] = QPoint(pos['x'], pos['y'])
            elif 'scroll-pos' in histentry:
                pos = histentry['scroll-pos']
                user_data['scroll-pos'] = QPoint(pos['x'], pos['y'])

            if 'pinned' in histentry:
                new_tab.data.pinned = histentry['pinned']

            active = histentry.get('active', False)
            url = QUrl.fromEncoded(histentry['url'].encode('ascii'))
            if 'original-url' in histentry:
                orig_url = QUrl.fromEncoded(
                    histentry['original-url'].encode('ascii'))
            else:
                orig_url = url

            if histentry.get("last_visited"):
                last_visited = QDateTime.fromString(
                    histentry.get("last_visited"),
                    Qt.ISODate,
                )
            else:
                last_visited = None

            entry = new_tab.make_tab_history_item(
                url=url,
                original_url=orig_url,
                title=histentry['title'],
                active=active,
                user_data=user_data,
                last_visited=last_visited,
            )
            history_items.append(entry)

            if active:
                new_tab.title_changed.emit(histentry['title'])

        try:
            new_tab.history.load_history_items(
                history_items,
                lazy=not data.get('active', False)
            )
        except ValueError as e:
            raise SessionError(e)

    def _load_window(self, win):
        """Turn yaml data into windows."""
        window = mainwindow.MainWindow(geometry=win['geometry'],
                                       private=win.get('private', None))
        window.show()
        tabbed_browser = objreg.get('tabbed-browser', scope='window',
                                    window=window.win_id)
        tab_to_focus = None
        new_tabs = []
        for i, tab in enumerate(win['tabs']):
<<<<<<< HEAD
            new_tab = tabbed_browser.tabopen(background=False)
            new_tabs.append(new_tab)
            self._load_tab(new_tab, tab)
=======
>>>>>>> 5bc40315
            if tab.get('active', False):
                tab_to_focus = i
            background = tab_to_focus != i
            new_tab = tabbed_browser.tabopen(background=background)
            self._load_tab(new_tab, tab)
            new_tab.show()
            if background:
                new_tab.hide()
            if new_tab.data.pinned:
                tabbed_browser.widget.set_tab_pinned(new_tab,
                                                     new_tab.data.pinned)

        for tab in new_tabs:
            tab.data.load_on_focus = True
            if not config.val.session.lazy_restore:
                tab.load()

        if tab_to_focus is not None:
            tabbed_browser.widget.setCurrentIndex(tab_to_focus)

        if win.get('active', False):
            QTimer.singleShot(0, tabbed_browser.widget.activateWindow)

    def load(self, name, temp=False):
        """Load a named session.

        Args:
            name: The name of the session to load.
            temp: If given, don't set the current session.
        """
        path = self._get_session_path(name, check_exists=True)
        try:
            with open(path, encoding='utf-8') as f:
                data = utils.yaml_load(f)
        except (OSError, UnicodeDecodeError, yaml.YAMLError) as e:
            raise SessionError(e)

        log.sessions.debug("Loading session {} from {}...".format(name, path))
        if data is None:
            raise SessionError("Got empty session file")

        if qtutils.is_single_process():
            if any(win.get('private') for win in data['windows']):
                raise SessionError("Can't load a session with private windows "
                                   "in single process mode.")

        for win in data['windows']:
            self._load_window(win)

        self.did_load = bool(data['windows'])
        if not name.startswith('_') and not temp:
            self.current = name

    def delete(self, name):
        """Delete a session."""
        path = self._get_session_path(name, check_exists=True)
        try:
            os.remove(path)
        except OSError as e:
            raise SessionError(e)

    def list_sessions(self):
        """Get a list of all session names."""
        sessions = []
        for filename in os.listdir(self._base_path):
            base, ext = os.path.splitext(filename)
            if ext == '.yml':
                sessions.append(base)
        return sorted(sessions)


@cmdutils.register()
@cmdutils.argument('name', completion=miscmodels.session)
def session_load(name: str, *,
                 clear: bool = False,
                 temp: bool = False,
                 force: bool = False,
                 delete: bool = False) -> None:
    """Load a session.

    Args:
        name: The name of the session.
        clear: Close all existing windows.
        temp: Don't set the current session for :session-save.
        force: Force loading internal sessions (starting with an underline).
        delete: Delete the saved session once it has loaded.
    """
    if name.startswith('_') and not force:
        raise cmdutils.CommandError("{} is an internal session, use --force "
                                    "to load anyways.".format(name))
    old_windows = list(objreg.window_registry.values())
    try:
        session_manager.load(name, temp=temp)
    except SessionNotFoundError:
        raise cmdutils.CommandError("Session {} not found!".format(name))
    except SessionError as e:
        raise cmdutils.CommandError("Error while loading session: {}"
                                    .format(e))
    else:
        if clear:
            for win in old_windows:
                win.close()
        if delete:
            try:
                session_manager.delete(name)
            except SessionError as e:
                log.sessions.exception("Error while deleting session!")
                raise cmdutils.CommandError("Error while deleting session: {}"
                                            .format(e))
            else:
                log.sessions.debug("Loaded & deleted session {}.".format(name))


@cmdutils.register()
@cmdutils.argument('name', completion=miscmodels.session)
@cmdutils.argument('win_id', value=cmdutils.Value.win_id)
@cmdutils.argument('with_private', flag='p')
def session_save(name: ArgType = default, *,
                 current: bool = False,
                 quiet: bool = False,
                 force: bool = False,
                 only_active_window: bool = False,
                 with_private: bool = False,
                 win_id: int = None) -> None:
    """Save a session.

    Args:
        name: The name of the session. If not given, the session configured in
              session.default_name is saved.
        current: Save the current session instead of the default.
        quiet: Don't show confirmation message.
        force: Force saving internal sessions (starting with an underline).
        only_active_window: Saves only tabs of the currently active window.
        with_private: Include private windows.
    """
    if not isinstance(name, Sentinel) and name.startswith('_') and not force:
        raise cmdutils.CommandError("{} is an internal session, use --force "
                                    "to save anyways.".format(name))
    if current:
        if session_manager.current is None:
            raise cmdutils.CommandError("No session loaded currently!")
        name = session_manager.current
        assert not name.startswith('_')
    try:
        if only_active_window:
            name = session_manager.save(name, only_window=win_id,
                                        with_private=True)
        else:
            name = session_manager.save(name, with_private=with_private)
    except SessionError as e:
        raise cmdutils.CommandError("Error while saving session: {}".format(e))
    else:
        if quiet:
            log.sessions.debug("Saved session {}.".format(name))
        else:
            message.info("Saved session {}.".format(name))


@cmdutils.register()
@cmdutils.argument('name', completion=miscmodels.session)
def session_delete(name: str, *, force: bool = False) -> None:
    """Delete a session.

    Args:
        name: The name of the session.
        force: Force deleting internal sessions (starting with an underline).
    """
    if name.startswith('_') and not force:
        raise cmdutils.CommandError("{} is an internal session, use --force "
                                    "to delete anyways.".format(name))
    try:
        session_manager.delete(name)
    except SessionNotFoundError:
        raise cmdutils.CommandError("Session {} not found!".format(name))
    except SessionError as e:
        log.sessions.exception("Error while deleting session!")
        raise cmdutils.CommandError("Error while deleting session: {}"
                                    .format(e))
    else:
        log.sessions.debug("Deleted session {}.".format(name))


def load_default(name):
    """Load the default session.

    Args:
        name: The name of the session to load, or None to read state file.
    """
    if name is None and session_manager.exists('_autosave'):
        name = '_autosave'
    elif name is None:
        try:
            name = configfiles.state['general']['session']
        except KeyError:
            # No session given as argument and none in the session file ->
            # start without loading a session
            return

    try:
        session_manager.load(name)
    except SessionNotFoundError:
        message.error("Session {} not found!".format(name))
    except SessionError as e:
        message.error("Failed to load session {}: {}".format(name, e))
    try:
        del configfiles.state['general']['session']
    except KeyError:
        pass
    # If this was a _restart session, delete it.
    if name == '_restart':
        session_manager.delete('_restart')<|MERGE_RESOLUTION|>--- conflicted
+++ resolved
@@ -407,16 +407,11 @@
         tab_to_focus = None
         new_tabs = []
         for i, tab in enumerate(win['tabs']):
-<<<<<<< HEAD
-            new_tab = tabbed_browser.tabopen(background=False)
-            new_tabs.append(new_tab)
-            self._load_tab(new_tab, tab)
-=======
->>>>>>> 5bc40315
             if tab.get('active', False):
                 tab_to_focus = i
             background = tab_to_focus != i
             new_tab = tabbed_browser.tabopen(background=background)
+            new_tabs.append(new_tab)
             self._load_tab(new_tab, tab)
             new_tab.show()
             if background:
