--- conflicted
+++ resolved
@@ -133,7 +133,6 @@
     if not os.path.exists(ext_dir):
         try:
             os.mkdir(ext_dir)
-<<<<<<< HEAD
         except FileExistsError:
             pass
         except OSError:
@@ -141,13 +140,6 @@
         return
 
     if os.listdir(ext_dir):
-=======
-        except OSError:
-            pass
-        return
-
-    if any(os.listdir(ext_dir)):
->>>>>>> 45fe2d8f
         log.extensions.warning(
             "Loading EXTENSIONS in {}: this in an "
             "EXPERIMENTAL FEATURE.".format(ext_dir)
@@ -163,20 +155,12 @@
         if name not in sys.modules:
             try:
                 # Import the module with the finder so that it is in
-<<<<<<< HEAD
                 # sys.modules ready for _load_component.
                 finder.find_module(name).load_module(name)
             except Exception:
                 log.extensions.exception(
                     "Exception while importing extension: {}"
                     .format(name[len(prefix):])
-=======
-                # sys.modules readif for _load_component.
-                finder.find_module(name).load_module(name)
-            except Exception:
-                log.extensions.exception(
-                    "Failed importing extension: {}".format(name[len(prefix):])
->>>>>>> 45fe2d8f
                 )
                 continue
         yield ExtensionInfo(name=name)
@@ -208,12 +192,7 @@
 
 def _load_component(
         info: ExtensionInfo, *,
-<<<<<<< HEAD
         skip_hooks: bool = False) -> typing.Optional[types.ModuleType]:
-=======
-        skip_hooks: bool = False,
-) -> typing.Optional[types.ModuleType]:
->>>>>>> 45fe2d8f
     """Load the given extension and run its init hook (if any).
 
     Args:
@@ -234,12 +213,8 @@
             mod_info.init_hook(_get_init_context())
         except Exception:
             log.extensions.exception(
-<<<<<<< HEAD
                 "Exception while initializing extension: {}"
                 .format(mod.__file__)
-=======
-                "Failed initializing extension: {}".format(mod.__file__)
->>>>>>> 45fe2d8f
             )
             return None
 
@@ -255,7 +230,6 @@
         if mod_info.skip_hooks:
             continue
         for option, hook in mod_info.config_changed_hooks:
-<<<<<<< HEAD
             try:
                 if option is None:
                     hook()
@@ -271,24 +245,6 @@
                         changed_name, mod_info.module.__file__,
                     )
                 )
-=======
-            if option is None:
-                hook()
-            else:
-                cfilter = config.change_filter(option)
-                cfilter.validate()
-                if cfilter.check_match(changed_name):
-                    try:
-                        hook()
-                    except Exception:
-                        log.extensions.exception(
-                            "Failed running config change hook for "
-                            "item {} in extension: {}".format(
-                                changed_name, hook.__code__.co_filename,
-                            )
-                        )
->>>>>>> 45fe2d8f
-
 
 def init() -> None:
     config.instance.changed.connect(_on_config_changed)